--- conflicted
+++ resolved
@@ -1,5 +1,4 @@
 # coding=utf-8
-from __future__ import absolute_import
 import logging
 import re
 import datetime
@@ -106,23 +105,15 @@
             tries = 0
             while tries < 3:
                 r = self.session.get(self.server_url + 'login.php', timeout=10, headers={"Referer": self.server_url})
-<<<<<<< HEAD
-                if "grecaptcha" in r.text:
+                if "g-recaptcha" in r.text or "grecaptcha" in r.text:
                     logger.info('Addic7ed: Solving captcha. This might take a couple of minutes, but should only '
                                 'happen once every so often')
 
-                    site_key = re.search(r'grecaptcha.execute\(\'(.+?)\',', r.text).group(1)
-=======
-                if "g-recaptcha" in r.content or "grecaptcha" in r.content:
-                    logger.info('Addic7ed: Solving captcha. This might take a couple of minutes, but should only '
-                                'happen once every so often')
-
                     for g, s in (("g-recaptcha-response", r'g-recaptcha.+?data-sitekey=\"(.+?)\"'),
                                  ("recaptcha_response", r'grecaptcha.execute\(\'(.+?)\',')):
-                        site_key = re.search(s, r.content).group(1)
+                        site_key = re.search(s, r.text).group(1)
                         if site_key:
                             break
->>>>>>> e4523948
                     if not site_key:
                         logger.error("Addic7ed: Captcha site-key not found!")
                         return
@@ -144,16 +135,8 @@
                 if "relax, slow down" in r.text:
                     raise TooManyRequests(self.username)
 
-<<<<<<< HEAD
-                if r.status_code != 302:
-                    if "User <b></b> doesn't exist" in r.text and tries <= 2:
-                        logger.info("Addic7ed: Error, trying again. (%s/%s)", tries+1, 3)
-                        tries += 1
-                        continue
-=======
                 if "Try again" in r.content or "Wrong password" in r.content:
                     raise AuthenticationError(self.username)
->>>>>>> e4523948
 
                 if r.status_code != 302:
                     logger.error("Addic7ed: Something went wrong when logging in")
