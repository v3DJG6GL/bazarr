--- conflicted
+++ resolved
@@ -26,15 +26,10 @@
 from subliminal.video import Episode, Movie
 from subliminal.subtitle import fix_line_ending
 
-<<<<<<< HEAD
-from random import randint
-from .utils import FIRST_THOUSAND_OR_SO_USER_AGENTS as AGENT_LIST
-from six.moves import map
-=======
 from subzero.language import Language
 from dogpile.cache.api import NO_VALUE
 from subliminal.cache import region
->>>>>>> d65601d9
+from six.moves import map
 
 # parsing regex definitions
 title_re = re.compile(r'(?P<title>(?:.+(?= [Aa][Kk][Aa] ))|.+)(?:(?:.+)(?P<altitle>(?<= [Aa][Kk][Aa] ).+))?')
