--- conflicted
+++ resolved
@@ -23,13 +23,8 @@
         print("Python " + minimum_python3_version + " or greater required. Current version is " + platform.python_version() + ". Please upgrade Python.")
         os._exit(0)
 
-<<<<<<< HEAD
-    elif int(python_version[0]) == minimum_python_version_tuple[0] and (int(python_version[1]) < minimum_python_version_tuple[1] or int(python_version[2].rstrip('+')) < minimum_python_version_tuple[2]):
+    elif int(python_version[1]) < minimum_python_version_tuple[1] or int(re.search(r'\d+', python_version[2]).group()) < minimum_python_version_tuple[2]:
         print("Python " + minimum_python_version + " or greater required. Current version is " + platform.python_version() + ". Please upgrade Python.")
-=======
-    elif int(python_version[1]) < minimum_python_version_tuple[1] or int(re.search(r'\d+', python_version[2]).group()) < minimum_python_version_tuple[2]:
-        print "Python " + minimum_python_version + " or greater required. Current version is " + platform.python_version() + ". Please upgrade Python."
->>>>>>> 2ac39c5d
         os._exit(0)
 
 
