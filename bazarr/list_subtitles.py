--- conflicted
+++ resolved
@@ -31,28 +31,6 @@
     actual_subtitles = []
     if os.path.exists(file):
         notifications.write(msg='Analyzing this file for subtitles: ' + file, queue='list_subtitles')
-<<<<<<< HEAD
-        if os.path.splitext(file)[1] == '.mkv':
-            logging.debug("BAZARR is trying to index embedded subtitles.")
-            try:
-                with open(file, 'rb') as f:
-                    mkv = enzyme.MKV(f)
-                
-                for subtitle_track in mkv.subtitle_tracks:
-                    try:
-                        if alpha2_from_alpha3(subtitle_track.language) is not None:
-                            lang = str(alpha2_from_alpha3(subtitle_track.language))
-                            logging.debug("BAZARR embedded subtitles detected: " + lang)
-                            actual_subtitles.append([lang, None, subtitle_track.forced])
-                    except:
-                        logging.debug("BAZARR unable to index this unrecognized language: " + subtitle_track.language)
-                        pass
-            except Exception as e:
-                logging.exception("BAZARR error when trying to analyze this mkv file: " + file)
-                pass
-        else:
-            logging.debug("BAZARR This file isn't an .mkv file.")
-=======
         if settings.general.getboolean('use_embedded_subs'):
             if os.path.splitext(file)[1] == '.mkv':
                 logging.debug("BAZARR is trying to index embedded subtitles.")
@@ -74,7 +52,6 @@
                     pass
             else:
                 logging.debug("BAZARR This file isn't an .mkv file.")
->>>>>>> 171fd611
         
         brazilian_portuguese = [".pt-br", ".pob", "pb"]
         brazilian_portuguese_forced = [".pt-br.forced", ".pob.forced", "pb.forced"]
@@ -146,28 +123,6 @@
     actual_subtitles = []
     if os.path.exists(file):
         notifications.write(msg='Analyzing this file for subtitles: ' + file, queue='list_subtitles')
-<<<<<<< HEAD
-        if os.path.splitext(file)[1] == '.mkv':
-            logging.debug("BAZARR is trying to index embedded subtitles.")
-            try:
-                with open(file, 'rb') as f:
-                    mkv = enzyme.MKV(f)
-                
-                for subtitle_track in mkv.subtitle_tracks:
-                    try:
-                        if alpha2_from_alpha3(subtitle_track.language) is not None:
-                            lang = str(alpha2_from_alpha3(subtitle_track.language))
-                            logging.debug("BAZARR embedded subtitles detected: " + lang)
-                            actual_subtitles.append([lang, None, subtitle_track.forced])
-                    except:
-                        logging.debug("BAZARR unable to index this unrecognized language: " + subtitle_track.language)
-                        pass
-            except Exception as e:
-                logging.exception("BAZARR error when trying to analyze this mkv file: " + file)
-                pass
-        else:
-            logging.debug("BAZARR This file isn't an .mkv file.")
-=======
         if settings.general.getboolean('use_embedded_subs'):
             if os.path.splitext(file)[1] == '.mkv':
                 logging.debug("BAZARR is trying to index embedded subtitles.")
@@ -189,7 +144,6 @@
                     pass
             else:
                 logging.debug("BAZARR This file isn't an .mkv file.")
->>>>>>> 171fd611
 
         dest_folder = get_subtitle_destination_folder()
         subliminal_patch.core.CUSTOM_PATHS = [dest_folder] if dest_folder else []
