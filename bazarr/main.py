--- conflicted
+++ resolved
@@ -1473,15 +1473,6 @@
 @app.route('/remove_subtitles', methods=['POST'])
 @login_required
 def remove_subtitles():
-<<<<<<< HEAD
-
-    episodePath = request.form.get('episodePath')
-    language = request.form.get('language')
-    subtitlesPath = request.form.get('subtitlesPath')
-    sonarrSeriesId = request.form.get('sonarrSeriesId')
-    sonarrEpisodeId = request.form.get('sonarrEpisodeId')
-
-=======
     authorize()
     episodePath = request.forms.episodePath
     language = request.forms.get('language')
@@ -1489,7 +1480,6 @@
     sonarrSeriesId = request.forms.get('sonarrSeriesId')
     sonarrEpisodeId = request.forms.get('sonarrEpisodeId')
     
->>>>>>> b3b15252
     try:
         os.remove(path_replace(subtitlesPath))
         result = language_from_alpha3(language) + " subtitles deleted from disk."
@@ -1504,21 +1494,11 @@
 @app.route('/remove_subtitles_movie', methods=['POST'])
 @login_required
 def remove_subtitles_movie():
-<<<<<<< HEAD
-
-    moviePath = request.form.get('moviePath')
-    language = request.form.get('language')
-    subtitlesPath = request.form.get('subtitlesPath')
-    radarrId = request.form.get('radarrId')
-
-=======
-    authorize()
     moviePath = request.forms.moviePath
     language = request.forms.get('language')
     subtitlesPath = request.forms.subtitlesPath
     radarrId = request.forms.get('radarrId')
     
->>>>>>> b3b15252
     try:
         os.remove(subtitlesPath)
         result = language_from_alpha3(language) + " subtitles deleted from disk."
@@ -1533,29 +1513,15 @@
 def get_subtitle():
 
     ref = request.environ['HTTP_REFERER']
-<<<<<<< HEAD
-
-    episodePath = request.form.get('episodePath')
-    sceneName = request.form.get('sceneName')
+
+    episodePath = request.form.episodePath
+    sceneName = request.form.sceneName
     language = request.form.get('language')
     hi = request.form.get('hi')
     forced = request.form.get('forced')
     sonarrSeriesId = request.form.get('sonarrSeriesId')
     sonarrEpisodeId = request.form.get('sonarrEpisodeId')
-    title = request.form.get('title')
-
-=======
-    
-    episodePath = request.forms.episodePath
-    sceneName = request.forms.sceneName
-    language = request.forms.get('language')
-    hi = request.forms.get('hi')
-    forced = request.forms.get('forced')
-    sonarrSeriesId = request.forms.get('sonarrSeriesId')
-    sonarrEpisodeId = request.forms.get('sonarrEpisodeId')
-    title = request.forms.title
-    
->>>>>>> b3b15252
+    title = request.form.title
     providers_list = get_providers()
     providers_auth = get_providers_auth()
 
@@ -1580,27 +1546,14 @@
 @app.route('/manual_search', methods=['POST'])
 @login_required
 def manual_search_json():
-<<<<<<< HEAD
-
-
-    episodePath = request.form.get('episodePath')
-    sceneName = request.form.get('sceneName')
+
+
+    episodePath = request.form.episodePath
+    sceneName = request.form.sceneName
     language = request.form.get('language')
     hi = request.form.get('hi')
     forced = request.form.get('forced')
-    title = request.form.get('title')
-
-=======
-    authorize()
-    
-    episodePath = request.forms.episodePath
-    sceneName = request.forms.sceneName
-    language = request.forms.get('language')
-    hi = request.forms.get('hi')
-    forced = request.forms.get('forced')
-    title = request.forms.title
-    
->>>>>>> b3b15252
+    title = request.form.title
     providers_list = get_providers()
     providers_auth = get_providers_auth()
 
@@ -1613,33 +1566,17 @@
 def manual_get_subtitle():
 
     ref = request.environ['HTTP_REFERER']
-<<<<<<< HEAD
-
-    episodePath = request.form.get('episodePath')
-    sceneName = request.form.get('sceneName')
+
+    episodePath = request.form.episodePath
+    sceneName = request.form.sceneName
     language = request.form.get('language')
     hi = request.form.get('hi')
     forced = request.form.get('forced')
     selected_provider = request.form.get('provider')
-    subtitle = request.form.get('subtitle')
+    subtitle = request.form.subtitle
     sonarrSeriesId = request.form.get('sonarrSeriesId')
     sonarrEpisodeId = request.form.get('sonarrEpisodeId')
-    title = request.form.get('title')
-
-=======
-    
-    episodePath = request.forms.episodePath
-    sceneName = request.forms.sceneName
-    language = request.forms.get('language')
-    hi = request.forms.get('hi')
-    forced = request.forms.get('forced')
-    selected_provider = request.forms.get('provider')
-    subtitle = request.forms.subtitle
-    sonarrSeriesId = request.forms.get('sonarrSeriesId')
-    sonarrEpisodeId = request.forms.get('sonarrEpisodeId')
-    title = request.forms.title
-    
->>>>>>> b3b15252
+    title = request.form.title
     providers_auth = get_providers_auth()
 
     try:
@@ -1667,25 +1604,14 @@
 
     ref = request.environ['HTTP_REFERER']
 
-<<<<<<< HEAD
-    episodePath = request.form.get('episodePath')
-    sceneName = request.form.get('sceneName')
+    episodePath = request.form.episodePath
+    sceneName = request.form.sceneName
     language = request.form.get('language')
     forced = True if request.form.get('forced') == '1' else False
     upload = request.files.get('upload')
     sonarrSeriesId = request.form.get('sonarrSeriesId')
     sonarrEpisodeId = request.form.get('sonarrEpisodeId')
-    title = request.form.get('title')
-=======
-    episodePath = request.forms.episodePath
-    sceneName = request.forms.sceneName
-    language = request.forms.get('language')
-    forced = True if request.forms.get('forced') == '1' else False
-    upload = request.files.get('upload')
-    sonarrSeriesId = request.forms.get('sonarrSeriesId')
-    sonarrEpisodeId = request.forms.get('sonarrEpisodeId')
-    title = request.forms.title
->>>>>>> b3b15252
+    title = request.form.title
 
     _, ext = os.path.splitext(upload.filename)
 
@@ -1721,27 +1647,14 @@
 def get_subtitle_movie():
 
     ref = request.environ['HTTP_REFERER']
-<<<<<<< HEAD
-
-    moviePath = request.form.get('moviePath')
-    sceneName = request.form.get('sceneName')
+
+    moviePath = request.form.moviePath
+    sceneName = request.form.sceneName
     language = request.form.get('language')
     hi = request.form.get('hi')
     forced = request.form.get('forced')
     radarrId = request.form.get('radarrId')
-    title = request.form.get('title')
-
-=======
-    
-    moviePath = request.forms.moviePath
-    sceneName = request.forms.sceneName
-    language = request.forms.get('language')
-    hi = request.forms.get('hi')
-    forced = request.forms.get('forced')
-    radarrId = request.forms.get('radarrId')
-    title = request.forms.title
-    
->>>>>>> b3b15252
+    title = request.form.title
     providers_list = get_providers()
     providers_auth = get_providers_auth()
 
@@ -1766,27 +1679,14 @@
 @app.route('/manual_search_movie', methods=['POST'])
 @login_required
 def manual_search_movie_json():
-<<<<<<< HEAD
-
-
-    moviePath = request.form.get('moviePath')
-    sceneName = request.form.get('sceneName')
+
+
+    moviePath = request.form.moviePath
+    sceneName = request.form.sceneName
     language = request.form.get('language')
     hi = request.form.get('hi')
     forced = request.form.get('forced')
-    title = request.form.get('title')
-
-=======
-    authorize()
-    
-    moviePath = request.forms.moviePath
-    sceneName = request.forms.sceneName
-    language = request.forms.get('language')
-    hi = request.forms.get('hi')
-    forced = request.forms.get('forced')
-    title = request.forms.title
-    
->>>>>>> b3b15252
+    title = request.form.title
     providers_list = get_providers()
     providers_auth = get_providers_auth()
 
@@ -1799,31 +1699,16 @@
 def manual_get_subtitle_movie():
 
     ref = request.environ['HTTP_REFERER']
-<<<<<<< HEAD
-
-    moviePath = request.form.get('moviePath')
-    sceneName = request.form.get('sceneName')
+
+    moviePath = request.form.moviePath
+    sceneName = request.form.sceneName
     language = request.form.get('language')
     hi = request.form.get('hi')
     forced = request.form.get('forced')
-    selected_provider = request.form.get('provider')
-    subtitle = request.form.get('subtitle')
+    selected_provider = request.form.provider
+    subtitle = request.form.subtitle
     radarrId = request.form.get('radarrId')
-    title = request.form.get('title')
-
-=======
-    
-    moviePath = request.forms.moviePath
-    sceneName = request.forms.sceneName
-    language = request.forms.get('language')
-    hi = request.forms.get('hi')
-    forced = request.forms.get('forced')
-    selected_provider = request.forms.provider
-    subtitle = request.forms.subtitle
-    radarrId = request.forms.get('radarrId')
-    title = request.forms.title
-    
->>>>>>> b3b15252
+    title = request.form.title
     providers_auth = get_providers_auth()
 
     try:
@@ -1850,23 +1735,13 @@
 
     ref = request.environ['HTTP_REFERER']
 
-<<<<<<< HEAD
-    moviePath = request.form.get('moviePath')
-    sceneName = request.form.get('sceneName')
+    moviePath = request.form.moviePath
+    sceneName = request.form.sceneName
     language = request.form.get('language')
     forced = True if request.form.get('forced') == '1' else False
     upload = request.files.get('upload')
     radarrId = request.form.get('radarrId')
-    title = request.form.get('title')
-=======
-    moviePath = request.forms.moviePath
-    sceneName = request.forms.sceneName
-    language = request.forms.get('language')
-    forced = True if request.forms.get('forced') == '1' else False
-    upload = request.files.get('upload')
-    radarrId = request.forms.get('radarrId')
-    title = request.forms.title
->>>>>>> b3b15252
+    title = request.form.title
 
     _, ext = os.path.splitext(upload.filename)
 
