# coding=utf-8

from __future__ import absolute_import
import six.moves.cPickle as pickle
import base64
import random
import platform
import os

from pyga.requests import Event, Page, Tracker, Session, Visitor, Config
from pyga.entities import CustomVariable

from get_args import args
from config import settings
from utils import get_sonarr_version, get_radarr_version

sonarr_version = get_sonarr_version()
radarr_version = get_radarr_version()


def track_event(category=None, action=None, label=None):
    if not settings.analytics.getboolean('enabled'):
        return

    anonymousConfig = Config()
    anonymousConfig.anonimize_ip_address = True

    tracker = Tracker('UA-138214134-3', 'none', conf=anonymousConfig)

    try:
        if settings.analytics.visitor:
            visitor = pickle.loads(base64.b64decode(settings.analytics.visitor))
        if visitor.unique_id > int(0x7fffffff):
            visitor.unique_id = random.randint(0, 0x7fffffff)
    except:
        visitor = Visitor()
<<<<<<< HEAD
        unique_id = int(random.getrandbits(32))
        visitor.unique_id = unique_id
=======
        visitor.unique_id = long(random.randint(0, 0x7fffffff))
>>>>>>> 10e73994

    session = Session()
    event = Event(category=category, action=action, label=label, value=1)
    path = u"/" + u"/".join([category, action, label])
    page = Page(path.lower())

    tracker.add_custom_variable(CustomVariable(index=1, name='BazarrVersion', value=os.environ["BAZARR_VERSION"], scope=1))
    tracker.add_custom_variable(CustomVariable(index=2, name='PythonVersion', value=platform.python_version(), scope=1))
    if settings.general.getboolean('use_sonarr'):
        tracker.add_custom_variable(CustomVariable(index=3, name='SonarrVersion', value=sonarr_version, scope=1))
    if settings.general.getboolean('use_radarr'):
        tracker.add_custom_variable(CustomVariable(index=4, name='RadarrVersion', value=radarr_version, scope=1))
    tracker.add_custom_variable(CustomVariable(index=5, name='OSVersion', value=platform.platform(), scope=1))

    try:
        tracker.track_event(event, session, visitor)
        tracker.track_pageview(page, session, visitor)
    except:
        pass
    else:
        settings.analytics.visitor = base64.b64encode(pickle.dumps(visitor))
        with open(os.path.join(args.config_dir, 'config', 'config.ini'), 'w+') as handle:
            settings.write(handle)<|MERGE_RESOLUTION|>--- conflicted
+++ resolved
@@ -34,12 +34,7 @@
             visitor.unique_id = random.randint(0, 0x7fffffff)
     except:
         visitor = Visitor()
-<<<<<<< HEAD
-        unique_id = int(random.getrandbits(32))
-        visitor.unique_id = unique_id
-=======
         visitor.unique_id = long(random.randint(0, 0x7fffffff))
->>>>>>> 10e73994
 
     session = Session()
     event = Event(category=category, action=action, label=label, value=1)
