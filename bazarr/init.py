# coding=utf-8

import os
import sqlite3
import logging
import time

from cork import Cork
<<<<<<< HEAD
from configparser2 import ConfigParser
=======
try:
    from configparser import ConfigParser
except ImportError:
    from configparser2 import ConfigParser
>>>>>>> 9bcbd79f
from config import settings
from check_update import check_releases
from get_args import args

# Check if args.config_dir exist
if not os.path.exists(args.config_dir):
    # Create config_dir directory tree
    try:
        os.mkdir(os.path.join(args.config_dir))
        logging.debug("BAZARR Created data directory")
    except OSError:
        logging.exception(
            "BAZARR The configuration directory doesn't exist and Bazarr cannot create it (permission issue?).")
        exit(2)

if not os.path.exists(os.path.join(args.config_dir, 'config')):
    os.mkdir(os.path.join(args.config_dir, 'config'))
    logging.debug("BAZARR Created config folder")
if not os.path.exists(os.path.join(args.config_dir, 'db')):
    os.mkdir(os.path.join(args.config_dir, 'db'))
    logging.debug("BAZARR Created db folder")
if not os.path.exists(os.path.join(args.config_dir, 'log')):
    os.mkdir(os.path.join(args.config_dir, 'log'))
    logging.debug("BAZARR Created log folder")
    
if not os.path.exists(os.path.join(args.config_dir, 'config', 'releases.txt')):
    check_releases()
    logging.debug("BAZARR Created releases file")

config_file = os.path.normpath(os.path.join(args.config_dir, 'config', 'config.ini'))

cfg = ConfigParser()
try:
    # Get SQL script from file
    fd = open(os.path.join(os.path.dirname(__file__), 'create_db.sql'), 'r')
    script = fd.read()

    # Close SQL script file
    fd.close()

    # Open database connection
    db = sqlite3.connect(os.path.join(args.config_dir, 'db', 'bazarr.db'), timeout=30)
    c = db.cursor()

    # Execute script and commit change to database
    c.executescript(script)

    # Close database connection
    db.close()

    logging.info('BAZARR Database created successfully')
except:
    pass

# Remove unused settings
try:
    with open(config_file, 'r') as f:
        cfg.read_file(f)
except Exception:
    pass
if cfg.has_section('auth'):
    if cfg.has_option('auth', 'enabled'):
        enabled = cfg.getboolean('auth', 'enabled')
        if enabled:
            cfg.set('auth', 'type', 'basic')
        else:
            cfg.set('auth', 'type', 'None')
        cfg.remove_option('auth', 'enabled')
        with open(config_file, 'w+') as configfile:
            cfg.write(configfile)
            
if cfg.has_section('general'):
    if cfg.has_option('general', 'log_level'):
        cfg.remove_option('general', 'log_level')
        cfg.set('general', 'debug', 'False')
        with open(config_file, 'w+') as configfile:
            cfg.write(configfile)
    
    if cfg.has_option('general', 'only_monitored'):
        only_monitored = cfg.get('general', 'only_monitored')
        cfg.set('sonarr', 'only_monitored', str(only_monitored))
        cfg.set('radarr', 'only_monitored', str(only_monitored))
        cfg.remove_option('general', 'only_monitored')
        with open(config_file, 'w+') as configfile:
            cfg.write(configfile)

# Move providers settings from DB to config file
try:
    db = sqlite3.connect(os.path.join(config_dir, 'db', 'bazarr.db'), timeout=30)
    c = db.cursor()
    enabled_providers = c.execute("SELECT * FROM table_settings_providers WHERE enabled = 1").fetchall()
    settings_providers = c.execute("SELECT * FROM table_settings_providers").fetchall()
    c.execute("DROP TABLE table_settings_providers")
    db.close()
    
    providers_list = []
    if enabled_providers:
        for provider in enabled_providers:
            providers_list.append(provider[0])
    else:
        providers_list = None
        
    if settings_providers:
        for provider in settings_providers:
            if provider[0] == 'opensubtitles':
                settings.opensubtitles.username = provider[2]
                settings.opensubtitles.password = provider[3]
            elif provider[0] == 'addic7ed':
                settings.addic7ed.username = provider[2]
                settings.addic7ed.password = provider[3]
            elif provider[0] == 'legendastv':
                settings.legendastv.username = provider[2]
                settings.legendastv.password = provider[3]

    settings.general.enabled_providers = u'' if not providers_list else ','.join(providers_list)
    with open(os.path.join(config_dir, 'config', 'config.ini'), 'w+') as handle:
        settings.write(handle)
    
except:
    pass

if not os.path.exists(os.path.normpath(os.path.join(args.config_dir, 'config', 'users.json'))):
    cork = Cork(os.path.normpath(os.path.join(args.config_dir, 'config')), initialize=True)

    cork._store.roles[''] = 100
    cork._store.save_roles()

    tstamp = str(time.time())
    username = password = ''
    cork._store.users[username] = {
        'role': '',
        'hash': cork._hash(username, password),
        'email_addr': username,
        'desc': username,
        'creation_date': tstamp
    }
    cork._store.save_users()<|MERGE_RESOLUTION|>--- conflicted
+++ resolved
@@ -6,14 +6,10 @@
 import time
 
 from cork import Cork
-<<<<<<< HEAD
-from configparser2 import ConfigParser
-=======
 try:
     from configparser import ConfigParser
 except ImportError:
     from configparser2 import ConfigParser
->>>>>>> 9bcbd79f
 from config import settings
 from check_update import check_releases
 from get_args import args
