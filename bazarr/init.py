--- conflicted
+++ resolved
@@ -1,29 +1,18 @@
 # coding=utf-8
-<<<<<<< HEAD
 
-=======
->>>>>>> 305cc616
 import os
 import sqlite3
 import logging
 import time
 
 from cork import Cork
-<<<<<<< HEAD
-from configparser import ConfigParser
+from configparser2 import ConfigParser
+from config import settings
+from check_update import check_releases
 from get_args import args
 
 # Check if args.config_dir exist
 if not os.path.exists(args.config_dir):
-=======
-from configparser2 import ConfigParser
-from config import settings
-from check_update import check_releases
-from get_argv import config_dir
-
-# Check if config_dir exist
-if not os.path.exists(config_dir):
->>>>>>> 305cc616
     # Create config_dir directory tree
     try:
         os.mkdir(os.path.join(args.config_dir))
@@ -33,7 +22,6 @@
             "BAZARR The configuration directory doesn't exist and Bazarr cannot create it (permission issue?).")
         exit(2)
 
-<<<<<<< HEAD
 if not os.path.exists(os.path.join(args.config_dir, 'config')):
     os.mkdir(os.path.join(args.config_dir, 'config'))
     logging.debug("BAZARR Created config folder")
@@ -45,28 +33,10 @@
     logging.debug("BAZARR Created log folder")
     
 if not os.path.exists(os.path.join(args.config_dir, 'config', 'releases.txt')):
-    from check_update import check_releases
     check_releases()
     logging.debug("BAZARR Created releases file")
 
 config_file = os.path.normpath(os.path.join(args.config_dir, 'config', 'config.ini'))
-=======
-if not os.path.exists(os.path.join(config_dir, 'config')):
-    os.mkdir(os.path.join(config_dir, 'config'))
-    logging.debug("BAZARR Created config folder")
-if not os.path.exists(os.path.join(config_dir, 'db')):
-    os.mkdir(os.path.join(config_dir, 'db'))
-    logging.debug("BAZARR Created db folder")
-if not os.path.exists(os.path.join(config_dir, 'log')):
-    os.mkdir(os.path.join(config_dir, 'log'))
-    logging.debug("BAZARR Created log folder")
-    
-if not os.path.exists(os.path.join(config_dir, 'config', 'releases.txt')):
-    check_releases()
-    logging.debug("BAZARR Created releases file")
-
-config_file = os.path.normpath(os.path.join(config_dir, 'config', 'config.ini'))
->>>>>>> 305cc616
 
 cfg = ConfigParser()
 try:
@@ -78,11 +48,7 @@
     fd.close()
 
     # Open database connection
-<<<<<<< HEAD
     db = sqlite3.connect(os.path.join(args.config_dir, 'db', 'bazarr.db'), timeout=30)
-=======
-    db = sqlite3.connect(os.path.join(config_dir, 'db', 'bazarr.db'), timeout=30)
->>>>>>> 305cc616
     c = db.cursor()
 
     # Execute script and commit change to database
@@ -119,10 +85,6 @@
         with open(config_file, 'w+') as configfile:
             cfg.write(configfile)
 
-<<<<<<< HEAD
-if not os.path.exists(os.path.normpath(os.path.join(args.config_dir, 'config', 'users.json'))):
-    cork = Cork(os.path.normpath(os.path.join(args.config_dir, 'config')), initialize=True)
-=======
 # Move providers settings from DB to config file
 try:
     db = sqlite3.connect(os.path.join(config_dir, 'db', 'bazarr.db'), timeout=30)
@@ -156,9 +118,8 @@
 except:
     pass
 
-if not os.path.exists(os.path.normpath(os.path.join(config_dir, 'config', 'users.json'))):
-    cork = Cork(os.path.normpath(os.path.join(config_dir, 'config')), initialize=True)
->>>>>>> 305cc616
+if not os.path.exists(os.path.normpath(os.path.join(args.config_dir, 'config', 'users.json'))):
+    cork = Cork(os.path.normpath(os.path.join(args.config_dir, 'config')), initialize=True)
 
     cork._store.roles[''] = 100
     cork._store.save_roles()
