# coding=utf-8

import os
import time
import platform
import logging
import requests
import pysubs2
import json
import hashlib
import stat

from whichcraft import which
from get_args import args
from config import settings
from custom_lang import CustomLanguage
from database import TableHistory, TableHistoryMovie, TableBlacklist, TableBlacklistMovie
from event_handler import event_stream
from get_languages import language_from_alpha2, alpha3_from_alpha2
from list_subtitles import store_subtitles, store_subtitles_movie
from subliminal_patch.subtitle import Subtitle
from subliminal_patch.core import get_subtitle_path
from subzero.language import Language
from subliminal import region as subliminal_cache_region
from deep_translator import GoogleTranslator
from dogpile.cache import make_region
import datetime
import glob
from indexer.tmdb_caching_proxy import clean_cache

region = make_region().configure('dogpile.cache.memory')


class BinaryNotFound(Exception):
    pass


def history_log(action, series_id, episode_id, description, video_path=None, language=None, provider=None,
                score=None, subs_id=None, subtitles_path=None):
    TableHistory.insert({
        TableHistory.action: action,
        TableHistory.seriesId: series_id,
        TableHistory.episodeId: episode_id,
        TableHistory.timestamp: time.time(),
        TableHistory.description: description,
        TableHistory.video_path: video_path,
        TableHistory.language: language,
        TableHistory.provider: provider,
        TableHistory.score: score,
        TableHistory.subs_id: subs_id,
        TableHistory.subtitles_path: subtitles_path
    }).execute()
    event_stream(type='episode-history')


def blacklist_log(series_id, episode_id, provider, subs_id, language):
    TableBlacklist.insert({
        TableBlacklist.series_id: series_id,
        TableBlacklist.episode_id: episode_id,
        TableBlacklist.timestamp: time.time(),
        TableBlacklist.provider: provider,
        TableBlacklist.subs_id: subs_id,
        TableBlacklist.language: language
    }).execute()
    event_stream(type='episode-blacklist')


def blacklist_delete(provider, subs_id):
    TableBlacklist.delete().where((TableBlacklist.provider == provider) and
                                  (TableBlacklist.subs_id == subs_id))\
        .execute()
    event_stream(type='episode-blacklist', action='delete')


def blacklist_delete_all():
    TableBlacklist.delete().execute()
    event_stream(type='episode-blacklist', action='delete')


def history_log_movie(action, movie_id, description, video_path=None, language=None, provider=None, score=None,
                      subs_id=None, subtitles_path=None):
    TableHistoryMovie.insert({
        TableHistoryMovie.action: action,
        TableHistoryMovie.movieId: movie_id,
        TableHistoryMovie.timestamp: time.time(),
        TableHistoryMovie.description: description,
        TableHistoryMovie.video_path: video_path,
        TableHistoryMovie.language: language,
        TableHistoryMovie.provider: provider,
        TableHistoryMovie.score: score,
        TableHistoryMovie.subs_id: subs_id,
        TableHistoryMovie.subtitles_path: subtitles_path
    }).execute()
    event_stream(type='movie-history')


def blacklist_log_movie(movie_id, provider, subs_id, language):
    TableBlacklistMovie.insert({
        TableBlacklistMovie.movie_id: movie_id,
        TableBlacklistMovie.timestamp: time.time(),
        TableBlacklistMovie.provider: provider,
        TableBlacklistMovie.subs_id: subs_id,
        TableBlacklistMovie.language: language
    }).execute()
    event_stream(type='movie-blacklist')


def blacklist_delete_movie(provider, subs_id):
    TableBlacklistMovie.delete().where((TableBlacklistMovie.provider == provider) and
                                       (TableBlacklistMovie.subs_id == subs_id))\
        .execute()
    event_stream(type='movie-blacklist', action='delete')


def blacklist_delete_all_movie():
    TableBlacklistMovie.delete().execute()
    event_stream(type='movie-blacklist', action='delete')


@region.cache_on_arguments()
def md5(fname):
    hash_md5 = hashlib.md5()
    with open(fname, "rb") as f:
        for chunk in iter(lambda: f.read(4096), b""):
            hash_md5.update(chunk)
    return hash_md5.hexdigest()


@region.cache_on_arguments()
def get_binaries_from_json():
    try:
        binaries_json_file = os.path.realpath(os.path.join(os.path.dirname(__file__), 'binaries.json'))
        with open(binaries_json_file) as json_file:
            binaries_json = json.load(json_file)
    except OSError:
        logging.exception('BAZARR cannot access binaries.json')
        return []
    else:
        return binaries_json


def get_binary(name):
    installed_exe = which(name)

    if installed_exe and os.path.isfile(installed_exe):
        logging.debug('BAZARR returning this binary: {}'.format(installed_exe))
        return installed_exe
    else:
        logging.debug('BAZARR binary not found in path, searching for it...')
        binaries_dir = os.path.realpath(os.path.join(os.path.dirname(os.path.dirname(__file__)), 'bin'))
        system = platform.system()
        machine = platform.machine()
        dir_name = name

        # deals with exceptions
        if platform.system() == "Windows":  # Windows
            machine = "i386"
            name = "%s.exe" % name
        elif platform.system() == "Darwin":  # MacOSX
            system = 'MacOSX'
        if name in ['ffprobe', 'ffprobe.exe']:
            dir_name = 'ffmpeg'

        exe_dir = os.path.abspath(os.path.join(binaries_dir, system, machine, dir_name))
        exe = os.path.abspath(os.path.join(exe_dir, name))

        binaries_json = get_binaries_from_json()
        binary = next((item for item in binaries_json if item['system'] == system and item['machine'] == machine and
                       item['directory'] == dir_name and item['name'] == name), None)
        if not binary:
            logging.debug('BAZARR binary not found in binaries.json')
            raise BinaryNotFound
        else:
            logging.debug('BAZARR found this in binaries.json: {}'.format(binary))

        if os.path.isfile(exe) and md5(exe) == binary['checksum']:
            logging.debug('BAZARR returning this existing and up-to-date binary: {}'.format(exe))
            return exe
        else:
            try:
                logging.debug('BAZARR creating directory tree for {}'.format(exe_dir))
                os.makedirs(exe_dir, exist_ok=True)
                logging.debug('BAZARR downloading {0} from {1}'.format(name, binary['url']))
                r = requests.get(binary['url'])
                logging.debug('BAZARR saving {0} to {1}'.format(name, exe_dir))
                with open(exe, 'wb') as f:
                    f.write(r.content)
                if system != 'Windows':
                    logging.debug('BAZARR adding execute permission on {}'.format(exe))
                    st = os.stat(exe)
                    os.chmod(exe, st.st_mode | stat.S_IEXEC)
            except Exception:
                logging.exception('BAZARR unable to download {0} to {1}'.format(name, exe_dir))
                raise BinaryNotFound
            else:
                logging.debug('BAZARR returning this new binary: {}'.format(exe))
                return exe


def get_blacklist(media_type):
    if media_type == 'series':
        blacklist_db = TableBlacklist.select(TableBlacklist.provider, TableBlacklist.subs_id).dicts()
    else:
        blacklist_db = TableBlacklistMovie.select(TableBlacklistMovie.provider, TableBlacklistMovie.subs_id).dicts()

    blacklist_list = []
    for item in blacklist_db:
        blacklist_list.append((item['provider'], item['subs_id']))

    return blacklist_list


def cache_maintenance():
    main_cache_validity = 14  # days
    pack_cache_validity = 4  # days

    logging.info("BAZARR Running cache maintenance")
    now = datetime.datetime.now()

    def remove_expired(path, expiry):
        mtime = datetime.datetime.fromtimestamp(os.path.getmtime(path))
        if mtime + datetime.timedelta(days=expiry) < now:
            try:
                os.remove(path)
            except (IOError, OSError):
                logging.debug("Couldn't remove cache file: %s", os.path.basename(path))

    # main cache
    for fn in subliminal_cache_region.backend.all_filenames:
        remove_expired(fn, main_cache_validity)

    # archive cache
    for fn in glob.iglob(os.path.join(args.config_dir, "*.archive")):
        remove_expired(fn, pack_cache_validity)

<<<<<<< HEAD
    # tmdb cache
    clean_cache()
=======

class GetSonarrInfo:
    @staticmethod
    def version():
        """
        Call system/status API endpoint and get the Sonarr version
        @return: str
        """
        sonarr_version = region.get("sonarr_version", expiration_time=datetime.timedelta(seconds=60).total_seconds())
        if sonarr_version:
            region.set("sonarr_version", sonarr_version)
            return sonarr_version
        else:
            sonarr_version = ''
        if settings.general.getboolean('use_sonarr'):
            try:
                sv = url_sonarr() + "/api/system/status?apikey=" + settings.sonarr.apikey
                sonarr_json = requests.get(sv, timeout=60, verify=False, headers=headers).json()
                if 'version' in sonarr_json:
                    sonarr_version = sonarr_json['version']
                else:
                    raise json.decoder.JSONDecodeError
            except json.decoder.JSONDecodeError:
                sv = url_sonarr() + "/api/v3/system/status?apikey=" + settings.sonarr.apikey
                sonarr_version = requests.get(sv, timeout=60, verify=False, headers=headers).json()['version']
            except Exception:
                logging.debug('BAZARR cannot get Sonarr version')
                sonarr_version = 'unknown'
        logging.debug('BAZARR got this Sonarr version from its API: {}'.format(sonarr_version))
        region.set("sonarr_version", sonarr_version)
        return sonarr_version

    def is_legacy(self):
        """
        Call self.version() and parse the result to determine if it's a legacy version of Sonarr API
        @return: bool
        """
        sonarr_version = self.version()
        if sonarr_version.startswith(('0.', '2.')):
            return True
        else:
            return False


get_sonarr_info = GetSonarrInfo()


def notify_sonarr(sonarr_series_id):
    try:
        if get_sonarr_info.is_legacy():
            url = url_sonarr() + "/api/command?apikey=" + settings.sonarr.apikey
        else:
            url = url_sonarr() + "/api/v3/command?apikey=" + settings.sonarr.apikey
        data = {
            'name': 'RescanSeries',
            'seriesId': int(sonarr_series_id)
        }
        requests.post(url, json=data, timeout=60, verify=False, headers=headers)
    except Exception as e:
        logging.exception('BAZARR cannot notify Sonarr')


class GetRadarrInfo:
    @staticmethod
    def version():
        """
        Call system/status API endpoint and get the Radarr version
        @return: str
        """
        radarr_version = region.get("radarr_version", expiration_time=datetime.timedelta(seconds=60).total_seconds())
        if radarr_version:
            region.set("radarr_version", radarr_version)
            return radarr_version
        else:
            radarr_version = ''
        if settings.general.getboolean('use_radarr'):
            try:
                rv = url_radarr() + "/api/system/status?apikey=" + settings.radarr.apikey
                radarr_json = requests.get(rv, timeout=60, verify=False, headers=headers).json()
                if 'version' in radarr_json:
                    radarr_version = radarr_json['version']
                else:
                    raise json.decoder.JSONDecodeError
            except json.decoder.JSONDecodeError:
                rv = url_radarr() + "/api/v3/system/status?apikey=" + settings.radarr.apikey
                radarr_version = requests.get(rv, timeout=60, verify=False, headers=headers).json()['version']
            except Exception as e:
                logging.debug('BAZARR cannot get Radarr version')
                radarr_version = 'unknown'
        logging.debug('BAZARR got this Radarr version from its API: {}'.format(radarr_version))
        region.set("radarr_version", radarr_version)
        return radarr_version

    def is_legacy(self):
        """
        Call self.version() and parse the result to determine if it's a legacy version of Radarr
        @return: bool
        """
        radarr_version = self.version()
        if radarr_version.startswith('0.'):
            return True
        else:
            return False
>>>>>>> 204a1c3f


def delete_subtitles(media_type, language, forced, hi, media_path, subtitles_path, series_id=None,
                     episode_id=None, movie_id=None):
    if not subtitles_path.endswith('.srt'):
        logging.error('BAZARR can only delete .srt files.')
        return False

    language_log = language
    language_string = language_from_alpha2(language)
    if hi in [True, 'true', 'True']:
        language_log += ':hi'
        language_string += ' HI'
    elif forced in [True, 'true', 'True']:
        language_log += ':forced'
        language_string += ' forced'

    result = language_string + " subtitles deleted from disk."

    if media_type == 'series':
        try:
            os.remove(subtitles_path)
        except OSError:
            logging.exception('BAZARR cannot delete subtitles file: ' + subtitles_path)
            store_subtitles(media_path)
            return False
        else:
            history_log(0, series_id, episode_id, result, language=language_log,
                        video_path=media_path, subtitles_path=subtitles_path)
            store_subtitles(media_path)
            event_stream(type='series', action='update', payload=series_id)
            event_stream(type='episode-wanted', action='update', payload=episode_id)
            return True
    else:
        try:
            os.remove(subtitles_path)
        except OSError:
            logging.exception('BAZARR cannot delete subtitles file: ' + subtitles_path)
            store_subtitles_movie(media_path)
            return False
        else:
            history_log_movie(0, movie_id, result, language=language_log, video_path=media_path,
                              subtitles_path=subtitles_path)
            store_subtitles_movie(media_path)
            event_stream(type='movie-wanted', action='update', payload=movie_id)
            return True


def subtitles_apply_mods(language, subtitle_path, mods):
    language = alpha3_from_alpha2(language)
    custom = CustomLanguage.from_value(language, "alpha3")
    if custom is None:
        lang_obj = Language(language)
    else:
        lang_obj = custom.subzero_language()

    sub = Subtitle(lang_obj, mods=mods)
    with open(subtitle_path, 'rb') as f:
        sub.content = f.read()

    if not sub.is_valid():
        logging.exception('BAZARR Invalid subtitle file: ' + subtitle_path)
        return

    content = sub.get_modified_content()
    if content:
        if os.path.exists(subtitle_path):
            os.remove(subtitle_path)

        with open(subtitle_path, 'wb') as f:
            f.write(content)


def translate_subtitles_file(video_path, source_srt_file, to_lang, forced, hi):
    language_code_convert_dict = {
        'he': 'iw',
        'zt': 'zh-cn',
        'zh': 'zh-tw',
    }

    to_lang = alpha3_from_alpha2(to_lang)
    lang_obj = CustomLanguage.from_value(to_lang, "alpha3")
    if not lang_obj:
        lang_obj = Language(to_lang)
    if forced:
        lang_obj = Language.rebuild(lang_obj, forced=True)
    if hi:
        lang_obj = Language.rebuild(lang_obj, hi=True)

    logging.debug('BAZARR is translating in {0} this subtitles {1}'.format(lang_obj, source_srt_file))

    max_characters = 5000

    dest_srt_file = get_subtitle_path(video_path, language=lang_obj if isinstance(lang_obj, Language) else lang_obj.subzero_language(),
                                      extension='.srt', forced_tag=forced, hi_tag=hi)

    subs = pysubs2.load(source_srt_file, encoding='utf-8')
    lines_list = [x.plaintext for x in subs]
    joined_lines_str = '\n\n\n'.join(lines_list)

    logging.debug('BAZARR splitting subtitles into {} characters blocks'.format(max_characters))
    lines_block_list = []
    translated_lines_list = []
    while len(joined_lines_str):
        partial_lines_str = joined_lines_str[:max_characters]

        if len(joined_lines_str) > max_characters:
            new_partial_lines_str = partial_lines_str.rsplit('\n\n\n', 1)[0]
        else:
            new_partial_lines_str = partial_lines_str

        lines_block_list.append(new_partial_lines_str)
        joined_lines_str = joined_lines_str.replace(new_partial_lines_str, '')

    logging.debug('BAZARR is sending {} blocks to Google Translate'.format(len(lines_block_list)))
    for block_str in lines_block_list:
        try:
            translated_partial_srt_text = GoogleTranslator(source='auto',
                                                           target=language_code_convert_dict.get(lang_obj.alpha2,
                                                                                                 lang_obj.alpha2)
                                                           ).translate(text=block_str)
        except Exception:
            return False
        else:
            translated_partial_srt_list = translated_partial_srt_text.split('\n\n\n')
            translated_lines_list += translated_partial_srt_list

    logging.debug('BAZARR saving translated subtitles to {}'.format(dest_srt_file))
    for i, line in enumerate(subs):
        line.plaintext = translated_lines_list[i]
    subs.save(dest_srt_file)

    return dest_srt_file


def check_credentials(user, pw):
    username = settings.auth.username
    password = settings.auth.password
    return hashlib.md5(pw.encode('utf-8')).hexdigest() == password and user == username


def check_health():
    if settings.general.getboolean('use_series'):
        pass
    if settings.general.getboolean('use_movies'):
        pass


def get_health_issues():
    # this function must return a list of dictionaries consisting of to keys: object and issue
    health_issues = []

    return health_issues<|MERGE_RESOLUTION|>--- conflicted
+++ resolved
@@ -233,114 +233,8 @@
     for fn in glob.iglob(os.path.join(args.config_dir, "*.archive")):
         remove_expired(fn, pack_cache_validity)
 
-<<<<<<< HEAD
     # tmdb cache
     clean_cache()
-=======
-
-class GetSonarrInfo:
-    @staticmethod
-    def version():
-        """
-        Call system/status API endpoint and get the Sonarr version
-        @return: str
-        """
-        sonarr_version = region.get("sonarr_version", expiration_time=datetime.timedelta(seconds=60).total_seconds())
-        if sonarr_version:
-            region.set("sonarr_version", sonarr_version)
-            return sonarr_version
-        else:
-            sonarr_version = ''
-        if settings.general.getboolean('use_sonarr'):
-            try:
-                sv = url_sonarr() + "/api/system/status?apikey=" + settings.sonarr.apikey
-                sonarr_json = requests.get(sv, timeout=60, verify=False, headers=headers).json()
-                if 'version' in sonarr_json:
-                    sonarr_version = sonarr_json['version']
-                else:
-                    raise json.decoder.JSONDecodeError
-            except json.decoder.JSONDecodeError:
-                sv = url_sonarr() + "/api/v3/system/status?apikey=" + settings.sonarr.apikey
-                sonarr_version = requests.get(sv, timeout=60, verify=False, headers=headers).json()['version']
-            except Exception:
-                logging.debug('BAZARR cannot get Sonarr version')
-                sonarr_version = 'unknown'
-        logging.debug('BAZARR got this Sonarr version from its API: {}'.format(sonarr_version))
-        region.set("sonarr_version", sonarr_version)
-        return sonarr_version
-
-    def is_legacy(self):
-        """
-        Call self.version() and parse the result to determine if it's a legacy version of Sonarr API
-        @return: bool
-        """
-        sonarr_version = self.version()
-        if sonarr_version.startswith(('0.', '2.')):
-            return True
-        else:
-            return False
-
-
-get_sonarr_info = GetSonarrInfo()
-
-
-def notify_sonarr(sonarr_series_id):
-    try:
-        if get_sonarr_info.is_legacy():
-            url = url_sonarr() + "/api/command?apikey=" + settings.sonarr.apikey
-        else:
-            url = url_sonarr() + "/api/v3/command?apikey=" + settings.sonarr.apikey
-        data = {
-            'name': 'RescanSeries',
-            'seriesId': int(sonarr_series_id)
-        }
-        requests.post(url, json=data, timeout=60, verify=False, headers=headers)
-    except Exception as e:
-        logging.exception('BAZARR cannot notify Sonarr')
-
-
-class GetRadarrInfo:
-    @staticmethod
-    def version():
-        """
-        Call system/status API endpoint and get the Radarr version
-        @return: str
-        """
-        radarr_version = region.get("radarr_version", expiration_time=datetime.timedelta(seconds=60).total_seconds())
-        if radarr_version:
-            region.set("radarr_version", radarr_version)
-            return radarr_version
-        else:
-            radarr_version = ''
-        if settings.general.getboolean('use_radarr'):
-            try:
-                rv = url_radarr() + "/api/system/status?apikey=" + settings.radarr.apikey
-                radarr_json = requests.get(rv, timeout=60, verify=False, headers=headers).json()
-                if 'version' in radarr_json:
-                    radarr_version = radarr_json['version']
-                else:
-                    raise json.decoder.JSONDecodeError
-            except json.decoder.JSONDecodeError:
-                rv = url_radarr() + "/api/v3/system/status?apikey=" + settings.radarr.apikey
-                radarr_version = requests.get(rv, timeout=60, verify=False, headers=headers).json()['version']
-            except Exception as e:
-                logging.debug('BAZARR cannot get Radarr version')
-                radarr_version = 'unknown'
-        logging.debug('BAZARR got this Radarr version from its API: {}'.format(radarr_version))
-        region.set("radarr_version", radarr_version)
-        return radarr_version
-
-    def is_legacy(self):
-        """
-        Call self.version() and parse the result to determine if it's a legacy version of Radarr
-        @return: bool
-        """
-        radarr_version = self.version()
-        if radarr_version.startswith('0.'):
-            return True
-        else:
-            return False
->>>>>>> 204a1c3f
 
 
 def delete_subtitles(media_type, language, forced, hi, media_path, subtitles_path, series_id=None,
