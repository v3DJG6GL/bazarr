--- conflicted
+++ resolved
@@ -3,12 +3,9 @@
 import os
 import logging
 import sqlite3
-<<<<<<< HEAD
-=======
 import json
 import requests
 
->>>>>>> 42cf864c
 import git
 
 from get_args import args
@@ -53,8 +50,6 @@
         updated()
 
 
-<<<<<<< HEAD
-=======
 def check_releases():
     releases = []
     url_releases = 'https://api.github.com/repos/morpheus65535/Bazarr/releases'
@@ -76,7 +71,6 @@
             json.dump(releases, f)
 
 
->>>>>>> 42cf864c
 def updated():
     conn = sqlite3.connect(os.path.join(args.config_dir, 'db', 'bazarr.db'), timeout=30)
     c = conn.cursor()
