# -*- coding: utf-8 -*-
<<<<<<< HEAD
# pylama:ignore=W0611
# TODO unignore and fix W0611

import libs
from io import BytesIO
=======
>>>>>>> 204a1c3f
import os
import sys

<<<<<<< HEAD
import pytest
import requests
try:
    from unittest.mock import Mock
except ImportError:
    from mock import Mock

from subliminal import Episode, Movie
from subliminal.cache import region


@pytest.fixture(autouse=True, scope='session')
def configure_region():
    region.configure('dogpile.cache.null')
    region.configure = Mock()


@pytest.fixture
def movies():
    return {'man_of_steel':
            Movie(os.path.join('Man of Steel (2013)', 'man.of.steel.2013.720p.bluray.x264-felony.mkv'), 'Man of Steel',
                  format='BluRay', release_group='felony', resolution='720p', video_codec='h264', audio_codec='DTS',
                  imdb_id='tt0770828', size=7033732714, year=2013,
                  hashes={'napiprojekt': '6303e7ee6a835e9fcede9fb2fb00cb36',
                          'opensubtitles': '5b8f8f4e41ccb21e',
                          'shooter': '314f454ab464775498ae6f1f5ad813a9;fdaa8b702d8936feba2122e93ba5c44f;'
                                     '0a6935e3436aa7db5597ef67a2c494e3;4d269733f36ddd49f71e92732a462fe5',
                          'thesubdb': 'ad32876133355929d814457537e12dc2'}),
            'enders_game':
            Movie('enders.game.2013.720p.bluray.x264-sparks.mkv', 'Ender\'s Game',
                  format='BluRay', release_group='sparks', resolution='720p', video_codec='h264', year=2013),
            'interstellar':
            Movie('Interstellar.2014.2014.1080p.BluRay.x264.YIFY.rar', 'Interstellar',
                  format='BluRay', release_group='YIFY', resolution='1080p', video_codec='h264', year=2014)}


@pytest.fixture
def episodes():
    return {'bbt_s07e05':
            Episode(os.path.join('The Big Bang Theory', 'Season 07',
                                 'The.Big.Bang.Theory.S07E05.720p.HDTV.X264-DIMENSION.mkv'),
                    'The Big Bang Theory', 7, 5, title='The Workplace Proximity', year=2007, tvdb_id=4668379,
                    series_tvdb_id=80379, series_imdb_id='tt0898266', format='HDTV', release_group='DIMENSION',
                    resolution='720p', video_codec='h264', audio_codec='AC3', imdb_id='tt3229392', size=501910737,
                    hashes={'napiprojekt': '6303e7ee6a835e9fcede9fb2fb00cb36',
                            'opensubtitles': '6878b3ef7c1bd19e',
                            'shooter': 'c13e0e5243c56d280064d344676fff94;cd4184d1c0c623735f6db90841ce15fc;'
                                       '3faefd72f92b63f2504269b4f484a377;8c68d1ef873afb8ba0cc9f97cbac41c1',
                            'thesubdb': '9dbbfb7ba81c9a6237237dae8589fccc'}),
            'got_s03e10':
            Episode(os.path.join('Game of Thrones', 'Season 03',
                                 'Game.of.Thrones.S03E10.Mhysa.720p.WEB-DL.DD5.1.H.264-NTb.mkv'),
                    'Game of Thrones', 3, 10, title='Mhysa', tvdb_id=4517466, series_tvdb_id=121361,
                    series_imdb_id='tt0944947', format='WEB-DL', release_group='NTb', resolution='720p',
                    video_codec='h264', audio_codec='AC3', imdb_id='tt2178796', size=2142810931,
                    hashes={'napiprojekt': '6303e7ee6a835e9fcede9fb2fb00cb36',
                            'opensubtitles': 'b850baa096976c22',
                            'shooter': 'b02d992c04ad74b31c252bd5a097a036;ef1b32f873b2acf8f166fc266bdf011a;'
                                       '82ce34a3bcee0c66ed3b26d900d31cca;78113770551f3efd1e2d4ec45898c59c',
                            'thesubdb': 'b1f899c77f4c960b84b8dbf840d4e42d'}),
            'dallas_s01e03':
            Episode('Dallas.S01E03.mkv', 'Dallas', 1, 3, title='Spy in the House', year=1978, tvdb_id=228224,
                    series_tvdb_id=77092, series_imdb_id='tt0077000'),
            'dallas_2012_s01e03':
            Episode('Dallas.2012.S01E03.mkv', 'Dallas', 1, 3, title='The Price You Pay', year=2012,
                    original_series=False, tvdb_id=4199511, series_tvdb_id=242521, series_imdb_id='tt1723760',
                    imdb_id='tt2205526'),
            'marvels_agents_of_shield_s02e06':
            Episode('Marvels.Agents.of.S.H.I.E.L.D.S02E06.720p.HDTV.x264-KILLERS.mkv',
                    'Marvel\'s Agents of S.H.I.E.L.D.', 2, 6, year=2013, format='HDTV', release_group='KILLERS',
                    resolution='720p', video_codec='h264'),
            'csi_cyber_s02e03':
            Episode('CSI.Cyber.S02E03.hdtv-lol.mp4', 'CSI: Cyber', 2, 3, format='HDTV', release_group='lol'),
            'the_x_files_s10e02':
            Episode('The.X-Files.S10E02.HDTV.x264-KILLERS.mp4', 'The X-Files', 10, 2, format='HDTV',
                    release_group='KILLERS', video_codec='h264'),
            'colony_s01e09':
            Episode('Colony.S01E09.720p.HDTV.x264-KILLERS.mkv', 'Colony', 1, 9, title='Zero Day', year=2016,
                    tvdb_id=5463229, series_tvdb_id=284210, series_imdb_id='tt4209256', format='HDTV',
                    release_group='KILLERS', resolution='720p', video_codec='h264', imdb_id='tt4926022'),
            'the_jinx_e05':
            Episode('The.Jinx-The.Life.and.Deaths.of.Robert.Durst.E05.BDRip.x264-ROVERS.mkv',
                    'The Jinx: The Life and Deaths of Robert Durst', 1, 5, year=2015, original_series=True,
                    format='BluRay', release_group='ROVERS', video_codec='h264'),
            'the_100_s03e09':
            Episode('The.100.S03E09.720p.HDTV.x264-AVS.mkv', 'The 100', 3, 9, title='Stealing Fire', year=2014,
                    tvdb_id=5544536, series_tvdb_id=268592, series_imdb_id='tt2661044', format='HDTV',
                    release_group='AVS', resolution='720p', video_codec='h264', imdb_id='tt4799896'),
            'csi_s15e18':
            Episode('CSI.S15E18.720p.HDTV.X264.DIMENSION.mkv', 'CSI: Crime Scene Investigation', 15, 18,
                    title='The End Game', year=2000, tvdb_id=5104359, series_tvdb_id=72546, series_imdb_id='tt0247082',
                    format='HDTV', release_group='DIMENSION', resolution='720p', video_codec='h264',
                    imdb_id='tt4145952')}


@pytest.fixture(scope='session')
def mkv():
    data_path = os.path.join('tests', 'data', 'mkv')

    # download matroska test suite
    if not os.path.exists(data_path) or len(os.listdir(data_path)) != 8:
        r = requests.get('http://downloads.sourceforge.net/project/matroska/test_files/matroska_test_w1_1.zip')
        with ZipFile(BytesIO(r.content), 'r') as f:
            f.extractall(data_path, [m for m in f.namelist() if os.path.splitext(m)[1] == '.mkv'])

    # populate a dict with mkv files
    files = {}
    for path in os.listdir(data_path):
        name, _ = os.path.splitext(path)
        files[name] = os.path.join(data_path, path)

    return files
=======
sys.path.insert(0, os.path.join(os.path.dirname(__file__), "../libs/"))
>>>>>>> 204a1c3f
<|MERGE_RESOLUTION|>--- conflicted
+++ resolved
@@ -1,128 +1,5 @@
 # -*- coding: utf-8 -*-
-<<<<<<< HEAD
-# pylama:ignore=W0611
-# TODO unignore and fix W0611
-
-import libs
-from io import BytesIO
-=======
->>>>>>> 204a1c3f
 import os
 import sys
 
-<<<<<<< HEAD
-import pytest
-import requests
-try:
-    from unittest.mock import Mock
-except ImportError:
-    from mock import Mock
-
-from subliminal import Episode, Movie
-from subliminal.cache import region
-
-
-@pytest.fixture(autouse=True, scope='session')
-def configure_region():
-    region.configure('dogpile.cache.null')
-    region.configure = Mock()
-
-
-@pytest.fixture
-def movies():
-    return {'man_of_steel':
-            Movie(os.path.join('Man of Steel (2013)', 'man.of.steel.2013.720p.bluray.x264-felony.mkv'), 'Man of Steel',
-                  format='BluRay', release_group='felony', resolution='720p', video_codec='h264', audio_codec='DTS',
-                  imdb_id='tt0770828', size=7033732714, year=2013,
-                  hashes={'napiprojekt': '6303e7ee6a835e9fcede9fb2fb00cb36',
-                          'opensubtitles': '5b8f8f4e41ccb21e',
-                          'shooter': '314f454ab464775498ae6f1f5ad813a9;fdaa8b702d8936feba2122e93ba5c44f;'
-                                     '0a6935e3436aa7db5597ef67a2c494e3;4d269733f36ddd49f71e92732a462fe5',
-                          'thesubdb': 'ad32876133355929d814457537e12dc2'}),
-            'enders_game':
-            Movie('enders.game.2013.720p.bluray.x264-sparks.mkv', 'Ender\'s Game',
-                  format='BluRay', release_group='sparks', resolution='720p', video_codec='h264', year=2013),
-            'interstellar':
-            Movie('Interstellar.2014.2014.1080p.BluRay.x264.YIFY.rar', 'Interstellar',
-                  format='BluRay', release_group='YIFY', resolution='1080p', video_codec='h264', year=2014)}
-
-
-@pytest.fixture
-def episodes():
-    return {'bbt_s07e05':
-            Episode(os.path.join('The Big Bang Theory', 'Season 07',
-                                 'The.Big.Bang.Theory.S07E05.720p.HDTV.X264-DIMENSION.mkv'),
-                    'The Big Bang Theory', 7, 5, title='The Workplace Proximity', year=2007, tvdb_id=4668379,
-                    series_tvdb_id=80379, series_imdb_id='tt0898266', format='HDTV', release_group='DIMENSION',
-                    resolution='720p', video_codec='h264', audio_codec='AC3', imdb_id='tt3229392', size=501910737,
-                    hashes={'napiprojekt': '6303e7ee6a835e9fcede9fb2fb00cb36',
-                            'opensubtitles': '6878b3ef7c1bd19e',
-                            'shooter': 'c13e0e5243c56d280064d344676fff94;cd4184d1c0c623735f6db90841ce15fc;'
-                                       '3faefd72f92b63f2504269b4f484a377;8c68d1ef873afb8ba0cc9f97cbac41c1',
-                            'thesubdb': '9dbbfb7ba81c9a6237237dae8589fccc'}),
-            'got_s03e10':
-            Episode(os.path.join('Game of Thrones', 'Season 03',
-                                 'Game.of.Thrones.S03E10.Mhysa.720p.WEB-DL.DD5.1.H.264-NTb.mkv'),
-                    'Game of Thrones', 3, 10, title='Mhysa', tvdb_id=4517466, series_tvdb_id=121361,
-                    series_imdb_id='tt0944947', format='WEB-DL', release_group='NTb', resolution='720p',
-                    video_codec='h264', audio_codec='AC3', imdb_id='tt2178796', size=2142810931,
-                    hashes={'napiprojekt': '6303e7ee6a835e9fcede9fb2fb00cb36',
-                            'opensubtitles': 'b850baa096976c22',
-                            'shooter': 'b02d992c04ad74b31c252bd5a097a036;ef1b32f873b2acf8f166fc266bdf011a;'
-                                       '82ce34a3bcee0c66ed3b26d900d31cca;78113770551f3efd1e2d4ec45898c59c',
-                            'thesubdb': 'b1f899c77f4c960b84b8dbf840d4e42d'}),
-            'dallas_s01e03':
-            Episode('Dallas.S01E03.mkv', 'Dallas', 1, 3, title='Spy in the House', year=1978, tvdb_id=228224,
-                    series_tvdb_id=77092, series_imdb_id='tt0077000'),
-            'dallas_2012_s01e03':
-            Episode('Dallas.2012.S01E03.mkv', 'Dallas', 1, 3, title='The Price You Pay', year=2012,
-                    original_series=False, tvdb_id=4199511, series_tvdb_id=242521, series_imdb_id='tt1723760',
-                    imdb_id='tt2205526'),
-            'marvels_agents_of_shield_s02e06':
-            Episode('Marvels.Agents.of.S.H.I.E.L.D.S02E06.720p.HDTV.x264-KILLERS.mkv',
-                    'Marvel\'s Agents of S.H.I.E.L.D.', 2, 6, year=2013, format='HDTV', release_group='KILLERS',
-                    resolution='720p', video_codec='h264'),
-            'csi_cyber_s02e03':
-            Episode('CSI.Cyber.S02E03.hdtv-lol.mp4', 'CSI: Cyber', 2, 3, format='HDTV', release_group='lol'),
-            'the_x_files_s10e02':
-            Episode('The.X-Files.S10E02.HDTV.x264-KILLERS.mp4', 'The X-Files', 10, 2, format='HDTV',
-                    release_group='KILLERS', video_codec='h264'),
-            'colony_s01e09':
-            Episode('Colony.S01E09.720p.HDTV.x264-KILLERS.mkv', 'Colony', 1, 9, title='Zero Day', year=2016,
-                    tvdb_id=5463229, series_tvdb_id=284210, series_imdb_id='tt4209256', format='HDTV',
-                    release_group='KILLERS', resolution='720p', video_codec='h264', imdb_id='tt4926022'),
-            'the_jinx_e05':
-            Episode('The.Jinx-The.Life.and.Deaths.of.Robert.Durst.E05.BDRip.x264-ROVERS.mkv',
-                    'The Jinx: The Life and Deaths of Robert Durst', 1, 5, year=2015, original_series=True,
-                    format='BluRay', release_group='ROVERS', video_codec='h264'),
-            'the_100_s03e09':
-            Episode('The.100.S03E09.720p.HDTV.x264-AVS.mkv', 'The 100', 3, 9, title='Stealing Fire', year=2014,
-                    tvdb_id=5544536, series_tvdb_id=268592, series_imdb_id='tt2661044', format='HDTV',
-                    release_group='AVS', resolution='720p', video_codec='h264', imdb_id='tt4799896'),
-            'csi_s15e18':
-            Episode('CSI.S15E18.720p.HDTV.X264.DIMENSION.mkv', 'CSI: Crime Scene Investigation', 15, 18,
-                    title='The End Game', year=2000, tvdb_id=5104359, series_tvdb_id=72546, series_imdb_id='tt0247082',
-                    format='HDTV', release_group='DIMENSION', resolution='720p', video_codec='h264',
-                    imdb_id='tt4145952')}
-
-
-@pytest.fixture(scope='session')
-def mkv():
-    data_path = os.path.join('tests', 'data', 'mkv')
-
-    # download matroska test suite
-    if not os.path.exists(data_path) or len(os.listdir(data_path)) != 8:
-        r = requests.get('http://downloads.sourceforge.net/project/matroska/test_files/matroska_test_w1_1.zip')
-        with ZipFile(BytesIO(r.content), 'r') as f:
-            f.extractall(data_path, [m for m in f.namelist() if os.path.splitext(m)[1] == '.mkv'])
-
-    # populate a dict with mkv files
-    files = {}
-    for path in os.listdir(data_path):
-        name, _ = os.path.splitext(path)
-        files[name] = os.path.join(data_path, path)
-
-    return files
-=======
-sys.path.insert(0, os.path.join(os.path.dirname(__file__), "../libs/"))
->>>>>>> 204a1c3f
+sys.path.insert(0, os.path.join(os.path.dirname(__file__), "../libs/"))