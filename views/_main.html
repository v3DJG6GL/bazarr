<!doctype html>
<html lang="en">
<head>
    <title>{% block title %}Bazarr{% endblock %}</title>

    {% block head_meta %}
        <meta name="viewport" content="width=device-width, initial-scale=1.0"/>
        <meta name="mobile-web-app-capable" content="yes"/>
        <meta name="apple-mobile-web-app-capable" content="yes"/>

        <link rel="apple-touch-icon" sizes="120x120" href="{{ url_for('static',filename='apple-touch-icon.png') }}">
        <link rel="icon" type="image/png" sizes="32x32" href="{{ url_for('static',filename='favicon-32x32.png') }}">
        <link rel="icon" type="image/png" sizes="16x16" href="{{ url_for('static',filename='favicon-16x16.png') }}">
        <link rel="manifest" href="{{ url_for('static',filename='manifest.json') }}">
        <link rel="mask-icon" href="{{ url_for('static',filename='safari-pinned-tab.svg') }}" color="#5bbad5">
        <link rel="shortcut icon" href="{{ url_for('static',filename='favicon.ico') }}">
        <meta name="msapplication-config" content="{{ url_for('static',filename='browserconfig.xml') }}">
        <meta name="theme-color" content="#ffffff">

    {% endblock head_meta %}

    {% block head_css %}
        <link href="{{ url_for('static',filename='plugins/bootstrap/css/bootstrap.min.css') }}" rel="stylesheet">
        <!-- Custom CSS -->
        <link href="{{ url_for('static',filename='css/style.css') }}" rel="stylesheet">
        <!-- You can change the theme colors from here -->
        <link href="{{ url_for('static',filename='css/bazarr.css') }}" id="theme" rel="stylesheet">

        <link rel="stylesheet" type="text/css" href="{{ url_for('static',filename='datatables/datatables.min.css') }}">
        <link rel="stylesheet" type="text/css"
              href="{{ url_for('static',filename='datatables/rowGroup.dataTables.min.css') }}">
        <link rel="stylesheet" type="text/css"
              href="{{ url_for('static',filename='datatables/responsive.dataTables.min.css') }}">
        <link rel="stylesheet" type="text/css"
              href="{{ url_for('static',filename='datatables/select.bootstrap4.min.css') }}">
        <link rel="stylesheet" type="text/css"
              href="{{ url_for('static',filename='datatables/buttons.dataTables.min.css') }}">
        <link rel="stylesheet" type="text/css"
              href="{{ url_for('static',filename='plugins/datatables.net-bs4/css/dataTables.bootstrap4.min.css') }}">
        <link rel="stylesheet" href="{{ url_for('static',filename='css/bootstrap-select.css') }}"/>
        <link rel="stylesheet" href="{{ url_for('static',filename='css/bootstrap-slider.min.css') }}"/>
        <link rel="stylesheet" href="{{ url_for('static',filename='css/jquery.typeahead.min.css') }}"/>
        <link rel="stylesheet" href="{{ url_for('static',filename='css/Chart.min.css') }}"/>
        <link rel="stylesheet" href="{{ url_for('static',filename='jstree/themes/default/style.min.css') }}"/>

    {% endblock head_css %}

    {% block head %}
        <style>
            html {
                background: #f5f7fa;
            }

            .table td, .table th {
                padding: .4rem !important;
            }

            .btn-light {
                background-color: white;
                border: 1px solid #ced4da;
            }

            table.dataTable.dtr-inline.collapsed>tbody>tr[role="row"]>td:first-child:before, table.dataTable.dtr-inline.collapsed>tbody>tr[role="row"]>th:first-child:before {
                left: -15px;
                background-color: #911f93;
            }

            .custom-control-label {
                color: #909293;
                padding-left: 1.25em;
            }

            .restart {
                color: orange;
            }

            .slider_span {
                margin-left: 1em;
            }

<<<<<<< HEAD
            .filetree {
                border: 1px solid #ced4da;
                border-radius: .25rem;
            }

            #add_path_sonarr, #add_path_radarr, #add_path_bazarr {
                margin-bottom: 0.5em;
=======
            .custom-file {
                white-space: nowrap;
                overflow: hidden;
                text-overflow: ellipsis;
>>>>>>> af6d69d0
            }
        </style>
    {% endblock head %}

    {% block page_head %}
    {% endblock page_head %}

    {% block head_tail %}
    {% endblock head_tail %}

</head>
<body class="fix-header fix-sidebar card-no-border">
<!-- ============================================================== -->
<!-- Preloader - style you can find in spinners.css -->
<!-- ============================================================== -->
<div class="preloader">
    <svg class="circular" viewBox="25 25 50 50">
        <circle class="path" cx="50" cy="50" r="20" fill="none" stroke-width="2" stroke-miterlimit="10"></circle>
    </svg>
</div>
{% block page_body %}
    <!-- ============================================================== -->
    <!-- Main wrapper - style you can find in pages.scss -->
    <!-- ============================================================== -->
    <div id="main-wrapper">
        <!-- ============================================================== -->
        <!-- Topbar header - style you can find in pages.scss -->
        <!-- ============================================================== -->
        <header class="topbar">
            <nav class="navbar top-navbar navbar-expand-md navbar-light">
                <!-- ============================================================== -->
                <!-- Logo -->
                <!-- ============================================================== -->
                <div class="navbar-header">
                    <a class="navbar-brand" href="{{ url_for('redirect_root') }}">
                        <!-- Logo icon -->
                        <b>
                            <img src="{{ url_for('static',filename='logo128.png') }}" alt="homepage" width="40"
                                 class="dark-logo"/>
                        </b></a>
                    <!--End Logo icon -->
                    <!-- Logo text -->
                </div>
                <!-- ============================================================== -->
                <!-- End Logo -->
                <!-- ============================================================== -->
                <div class="navbar-collapse">
                    <!-- ============================================================== -->
                    <!-- toggle and nav items -->
                    <!-- ============================================================== -->
                    <ul class="navbar-nav mr-auto mt-md-0">
                        <!-- This is  -->
                        <li class="nav-item"><a
                                class="nav-link nav-toggler d-block d-md-none text-muted hidden-xl-up"
                                href="javascript:void(0)"><i class="mdi mdi-menu"></i></a></li>
                        <li class="nav-item"><a
                                class="nav-link sidebartoggler d-none d-md-block text-muted hidden-xl-up"
                                href="javascript:void(0)"><i class="ti-menu"></i></a></li>
                        <!-- ============================================================== -->
                        <!-- Search -->
                        <!-- ============================================================== -->
                        <li class="nav-item search-box mt-2 mt-xl-0">
                            <form class="form-material">
                                <div class="typeahead__container">
                                    <div class="typeahead__field">
                                        <div class="typeahead__query">
                                            <input class="form-control text-white js-typeahead" id="search"
                                                   placeholder="Search..." autocomplete="off">
                                        </div>
                                    </div>
                                </div>
                            </form>
                        </li>
                    </ul>
                    <!-- ============================================================== -->
                    <!-- User profile and search -->
                    <!-- ============================================================== -->
                    <ul class="navbar-nav my-lg-0">
                        <!-- ============================================================== -->
                        <!-- Profile -->
                        <!-- ============================================================== -->
                        <li class="nav-item">
                            <a class="nav-link text-muted fas fa-heart"
                               href="https://www.paypal.com/cgi-bin/webscr?cmd=_s-xclick&hosted_button_id=XHHRWXT9YB7WE&source=url"
                               target=”_blank”></a>
                        </li>
                        <li class="nav-item dropdown">
                            <a class="nav-link dropdown-toggle text-muted fas fa-user" href=""
                               data-toggle="dropdown" aria-haspopup="true" aria-expanded="false"></a>
                            <div class="dropdown-menu dropdown-menu-right scale-up">
                                <ul class="dropdown-user">
                                    <li><a id="restart"><i class="fas fa-redo"></i> Restart</a></li>
                                    <li><a id="shutdown"><i class="fas fa-power-off"></i> Shutdown</a></li>
                                    {% if settings.auth.type != 'None' %}
                                        <li><a href="{{ url_for('logout') }}"><i class="fas fa-sign-out-alt"></i> Logout</a>
                                        </li>
                                    {% endif %}
                                </ul>
                            </div>
                        </li>
                    </ul>
                </div>
            </nav>
        </header>
        <!-- ============================================================== -->
        <!-- End Topbar header -->
        <!-- ============================================================== -->
        <!-- ============================================================== -->
        <!-- Left Sidebar - style you can find in sidebar.scss  -->
        <!-- ============================================================== -->
        <aside class="left-sidebar">
            <!-- Sidebar scroll-->
            <div class="scroll-sidebar">
                <!-- Sidebar navigation-->
                <nav class="sidebar-nav">
                    <ul id="sidebarnav">
                        {% if settings.general.getboolean('use_sonarr') %}
                            <li id="series_nav"><a href="{{ url_for('series') }}"><i class="fas fa-play"></i><span
                                    class="hide-menu"> Series</span></a>
                            </li>
                        {% endif %}

                        {% if settings.general.getboolean('use_radarr') %}
                            <li id="movies_nav"><a href="{{ url_for('movies') }}"><i class="fas fa-film"></i><span
                                    class="hide-menu"> Movies</span></a>
                            </li>
                        {% endif %}

                        <li><a href="#"><i class="fas fa-clock"></i><span class="hide-menu"> History</span></a>
                            <ul aria-expanded="false" class="collapse">
                                {% if settings.general.getboolean('use_sonarr') %}
                                    <li><a href="{{ url_for('historyseries') }}"> Series</a></li>
                                {% endif %}
                                {% if settings.general.getboolean('use_radarr') %}
                                    <li><a href="{{ url_for('historymovies') }}"> Movies</a></li>
                                {% endif %}
                                <li><a href="{{ url_for('historystats') }}"> Statistics</a></li>
                            </ul>
                        </li>

                        <li><a href="#"><i class="fas fa-exclamation-triangle"></i><span
                                class="hide-menu"> Wanted</span></a>
                            <ul aria-expanded="false" class="collapse">
                                {% if settings.general.getboolean('use_sonarr') %}
                                    <li>
                                        <a href="{{ url_for('wantedseries') }}"> Series <span id="wanted_series_badge"></span></a>
                                    </li>
                                {% endif %}
                                {% if settings.general.getboolean('use_radarr') %}
                                    <li><a href="{{ url_for('wantedmovies') }}"> Movies <span id="wanted_movies_badge"></span></a></li>
                                {% endif %}
                            </ul>
                        </li>

                        <li><a href="#"><i
                                class="fas fa-cogs"></i><span class="hide-menu"> Settings</span></a>
                            <ul aria-expanded="false" class="collapse">
                                <li><a href="{{ url_for('settingsgeneral') }}"> General</a></li>
                                <li><a href="{{ url_for('settingssonarr') }}"> Sonarr</a></li>
                                <li><a href="{{ url_for('settingsradarr') }}"> Radarr</a></li>
                                <li><a href="{{ url_for('settingssubtitles') }}"> Subtitles</a></li>
                                <li><a href="{{ url_for('settingslanguages') }}"> Languages</a></li>
                                <li><a href="{{ url_for('settingsproviders') }}"> Providers</a></li>
                                <li><a href="{{ url_for('settingsnotifications') }}"> Notifications</a></li>
                                <li><a href="{{ url_for('settingsscheduler') }}"> Scheduler</a></li>
                            </ul>
                        </li>

                        <li><a href="#"><i
                                class="fas fa-laptop"></i><span class="hide-menu"> System</span></a>
                            <ul aria-expanded="false" class="collapse">
                                <li><a href="{{ url_for('systemtasks') }}"> Tasks</a></li>
                                <li><a href="{{ url_for('systemlogs') }}"> Logs</a></li>
                                <li><a href="{{ url_for('systemproviders') }}"> Providers <span id="throttled_providers_count"></span></a></li>
                                <li><a href="{{ url_for('systemstatus') }}"> Status</a></li>
                                <li><a href="{{ url_for('systemreleases') }}"> Releases</a></li>
                            </ul>
                        </li>
                    </ul>
                </nav>
                <!-- End Sidebar navigation -->
            </div>
            <!-- End Sidebar scroll-->
        </aside>
        <!-- ============================================================== -->
        <!-- End Left Sidebar - style you can find in sidebar.scss  -->
        <!-- ============================================================== -->
        <div class="page-wrapper">
            <div class="container-fluid">
                {% block breadcrumb %}
                    <!-- ============================================================== -->
                    <!-- Bread crumb and right sidebar toggle -->
                    <!-- ============================================================== -->
                    <div id="buttons_bars" class="row page-titles buttons_bars">
                        <div id="buttons_bar_left" class="col-8 align-self-center">
                            {% block bcleft %}
                            {% endblock bcleft %}
                        </div>
                        <div id="buttons_bar_right" class="col-4 align-self-center">
                            {% block bcright %}
                            {% endblock bcright %}
                        </div>
                    </div>
                {% endblock breadcrumb %}
                {% block body %}

                {% endblock body %}
            </div>
        </div>
        <!-- ============================================================== -->
        <!-- footer -->
        <!-- ============================================================== -->
    </div>
    <!-- ============================================================== -->
    <!-- End footer -->
    <!-- ============================================================== -->

    <div id="reconnect_overlay" class="overlay">
        <div class="overlay-content">
            <p id="loader_text" style="color: white;">Connection to Backend Lost.</p>
            <button id="loader_button" class="btn btn-info" onclick="window.location.reload()">Reload</button>
        </div>
    </div>
{% endblock page_body %}


{% block tail_js %}

    <!-- ============================================================== -->
    <!-- All Jquery -->
    <!-- ============================================================== -->
    <script src="{{ url_for('static',filename='plugins/jquery/jquery.min.js') }}"></script>
    <!-- Bootstrap tether Core JavaScript -->
    <script src="{{ url_for('static',filename='plugins/popper/popper.min.js') }}"></script>
    <script src="{{ url_for('static',filename='plugins/bootstrap/js/bootstrap.min.js') }}"></script>
    <!-- slimscrollbar scrollbar JavaScript -->
    <script src="{{ url_for('static',filename='js/jquery.slimscroll.js') }}"></script>
    <!--Menu sidebar -->
    <script src="{{ url_for('static',filename='js/sidebarmenu.js') }}"></script>

    <!--stickey kit -->
    <script src="{{ url_for('static',filename='plugins/sticky-kit-master/dist/sticky-kit.min.js') }}"></script>
    <!--Custom JavaScript -->
    <script src="{{ url_for('static',filename='datatables/jquery.dataTables.min.js') }}"></script>
    <script src="{{ url_for('static',filename='datatables/dataTables.rowGroup.min.js') }}"></script>
    <script src="{{ url_for('static',filename='datatables/dataTables.responsive.min.js') }}"></script>
    <script src="{{ url_for('static',filename='datatables/dataTables.select.min.js') }}"></script>
    <script src="{{ url_for('static',filename='datatables/dataTables.buttons.min.js') }}"></script>
    <script src="{{ url_for('static',filename='plugins/datatables.net-bs4/js/dataTables.bootstrap4.min.js') }}"></script>
    <script src="{{ url_for('static',filename='datatables-alteditor/dataTables.altEditor.free.js') }}"></script>
    <script src="{{ url_for('static',filename='js/custom.js') }}"></script>
    <script src="{{ url_for('static',filename='js/socket.io.js') }}"></script>
    <script src="{{ url_for('static',filename='js/bootstrap-select.min.js') }}"></script>
    <script src="{{ url_for('static',filename='js/bootstrap-slider.min.js') }}"></script>
    <script src="{{ url_for('static',filename='moment/moment.js') }}"></script>
    <script src="{{ url_for('static',filename='js/jquery.typeahead.min.js') }}"></script>
    <script src="{{ url_for('static',filename='js/Chart.min.js') }}"></script>
    <script src="{{ url_for('static',filename='jstree/jstree.min.js') }}"></script>

    <script>
        {% if not request.endpoint == 'login_page' %}
        $(document).ready(function () {
            BadgesAjax();

            $(window).on( 'ready orientationchange resize', function() {
                adjustResponsiveUI();
            });

            $('.table').on( 'init.dt', function () {
                adjustResponsiveUI();
            } );

            $('.table').on('draw.dt', function () {
                $('[data-toggle="tooltip"]').tooltip({html: true});
            });

            $(".slider").slider();
            $(".slider").on("slide", function(slideEvt) {
                $(this).next("span").text(slideEvt.value);
            });
            $(".slider").each(function() {
                $(this).next("span").text($(this).val());
            });

            events = io.connect({
                path: '{{ settings.general.base_url.rstrip('/') }}/socket.io',
                transports: ['polling'],
                upgrade: false,
                reconnection: true,
                reconnectionDelay: 1000,
                reconnectionDelayMax: 3000,
                reconnectionAttempts: 3
            });

            events.on('reconnect_failed', (reason) => {
                $('#reconnect_overlay').show();
            });

            events.on('event', function (event) {
                var event_json_badges = JSON.parse(event);
                if (event_json_badges.type === 'badges') {
                    BadgesAjax();
                }
            });

            function BadgesAjax() {
                $.ajax({
                    url: "{{url_for('api.badges')}}",
                    async: true,
                    success: function (data) {
                        if (data['throttled_providers']) {
                            $('#throttled_providers_count').html('<span class="badge badge-secondary">' + data['throttled_providers'] + '</span>');
                        } else {
                            $('#throttled_providers_count').html('');
                        }
                        if (data['missing_episodes']) {
                            $('#wanted_series_badge').html('<span class="badge badge-secondary">' + data['missing_episodes'] + '</span>');
                        } else {
                            $('#wanted_series_badge').html('');
                        }
                        if (data['missing_movies']) {
                            $('#wanted_movies_badge').html('<span class="badge badge-secondary">' + data['missing_movies'] + '</span>');
                        } else {
                            $('#wanted_movies_badge').html('');
                        }

                    },
                    error: (function () {
                        setTimeout(function () {
                            setInterval(ping, 2000);
                        }, 8000);
                    })
                })
            }

            $('#search').typeahead({
                display: 'name',
                debug: false,
                cancelButton: true,
                loadingAnimation: true,
                asyncResult: false,
                dynamic: true,
                delay: 300,
                source: {
                    search: {
                        ajax: function (query) {
                            return {
                                url: '{{ url_for("api.search")}}',
                                type: 'GET',
                                data: {
                                    query: query
                                }
                            }
                        }
                    }
                },
                callback: {
                    onClick: function (node, a, item, event) {
                        window.location.pathname = item.url;
                    }
                }
            });

            $(window).trigger('orientationchange');
        });

        // Add apikey to all AJAX requests.
        $.ajaxSetup({
            data: {
                apikey: "{{ settings.auth.apikey }}"
            }
        });
        $.ajaxPrefilter(function (options, originalOptions, jqXHR) {
            if (originalOptions.data instanceof FormData) {
                originalOptions.data.append("apikey", "{{ settings.auth.apikey }}");
            }
        });

        $(window).on('beforeunload', function () {
            events.close();
        });

        $('#restart').on('click', function () {
            $('#loader_button').prop("hidden", true);
            $('#loader_text').text("Bazarr is restarting, please wait...");
            $('#reconnect_overlay').show();
            $.ajax({
                url: "{{ url_for('api.restart') }}"
            })
            setTimeout(function () {
                setInterval(ping, 2000);
            }, 8000);
        });

        function ping() {
            $.ajax({
                url: window.location.href,
                success: function () {
                    window.location.reload(true);
                }
            });
        }

        function adjustResponsiveUI() {
            if ($(window).width() <= 750) {
                $('#buttons_bars').width($('body').width());
                $('#buttons_bars').css('left', '30px');
            } else if ($(window).width() <= 1152) {
                $('#buttons_bars').width($('body').width() - 60);
            } else {
                $('#buttons_bars').width($('body').width() - 240);
            }



            if ($(window).width() <= 1170) {
                $('form .row :first-child').each( function() {
                    $(this).removeClass('text-right');
                })
                $('.container-fluid .row :first-child').each( function() {
                    $(this).removeClass('text-right');
                })
                $('.badge').each(function() {
                    $(this).css('max-width', $(this).closest( "div" ).width());
                })
            }

            if ($('#buttons_bar_left').children().length > 0 || $('#buttons_bar_right').children().length > 0) {
                $('#buttons_bars').show();
                $('.page-wrapper').attr('style', 'padding-top: 60px !important');
            } else {
                $('#buttons_bars').hide();
                $('.page-wrapper').attr('style', 'padding-top: 0px !important');
            }
        }

        $('#shutdown').on('click', function () {
            document.open();
            document.write('Bazarr has shutdown.');
            document.close();
            $.ajax({
                url: "{{ url_for('api.shutdown') }}",
                async: true
            })
        });
        {% endif %}
    </script>
{% endblock tail_js %}
{% block tail %}
{% endblock tail %}
</body>
</html><|MERGE_RESOLUTION|>--- conflicted
+++ resolved
@@ -78,20 +78,19 @@
                 margin-left: 1em;
             }
 
-<<<<<<< HEAD
-            .filetree {
-                border: 1px solid #ced4da;
-                border-radius: .25rem;
-            }
-
-            #add_path_sonarr, #add_path_radarr, #add_path_bazarr {
-                margin-bottom: 0.5em;
-=======
             .custom-file {
                 white-space: nowrap;
                 overflow: hidden;
                 text-overflow: ellipsis;
->>>>>>> af6d69d0
+            }
+
+            .filetree {
+                border: 1px solid #ced4da;
+                border-radius: .25rem;
+            }
+
+            #add_path_sonarr, #add_path_radarr, #add_path_bazarr {
+                margin-bottom: 0.5em;
             }
         </style>
     {% endblock head %}
