<html lang="en">
    <head>
        <!DOCTYPE html>
        <script src="{{base_url}}static/jquery/jquery-latest.min.js"></script>
        <script src="{{base_url}}static/semantic/semantic.min.js"></script>
        <script src="{{base_url}}static/jquery/tablesort.js"></script>
        <link rel="stylesheet" href="{{base_url}}static/semantic/semantic.min.css">

        <link rel="apple-touch-icon" sizes="120x120" href="{{base_url}}static/apple-touch-icon.png">
        <link rel="icon" type="image/png" sizes="32x32" href="{{base_url}}static/favicon-32x32.png">
        <link rel="icon" type="image/png" sizes="16x16" href="{{base_url}}static/favicon-16x16.png">
        <link rel="manifest" href="{{base_url}}static/manifest.json">
        <link rel="mask-icon" href="{{base_url}}static/safari-pinned-tab.svg" color="#5bbad5">
        <link rel="shortcut icon" href="{{base_url}}static/favicon.ico">
        <meta name="msapplication-config" content="{{base_url}}static/browserconfig.xml">
        <meta name="theme-color" content="#ffffff">

        <title>Settings - Bazarr</title>

        <style>
            body {
                background-color: #272727;
            }
            #fondblanc {
                background-color: #ffffff;
                border-radius: 0;
                box-shadow: 0 0 5px 5px #ffffff;
                margin-top: 32px;
                margin-bottom: 3em;
                padding: 1em;
            }
            .ui.tabular.menu > .disabled.item {
                opacity: 0.45 !important;
                pointer-events: none !important;
            }
            [data-tooltip]:after {
                z-index: 2;
            }
        </style>
    </head>
    <body>
        <div id='loader' class="ui page dimmer">
            <div id="loader_text" class="ui indeterminate text loader">Saving settings...</div>
        </div>
        % include('menu.tpl')

        <div id="fondblanc" class="ui container">
            <form name="settings_form" id="settings_form" action="{{base_url}}save_settings" method="post" class="ui form" autocomplete="off">
            <div id="form_validation_error" class="ui error message">
                <p>Some fields are in error and you can't save settings until you have corrected them. Be sure to check in every tabs.</p>
            </div>
            <div class="ui top attached tabular menu">
                <a class="tabs item active" data-tab="general">General</a>
                <a class="tabs item" id="sonarr_tab" data-tab="sonarr">Sonarr</a>
                <a class="tabs item" id="radarr_tab" data-tab="radarr">Radarr</a>
                <a class="tabs item" data-tab="subliminal">Subliminal</a>
                <a class="tabs item" data-tab="notifier">Notifications</a>
            </div>
            <div class="ui bottom attached tab segment active" data-tab="general">
                <div class="ui container"><button class="submit ui blue right floated button" type="submit" value="Submit" form="settings_form">Save</button></div>
                <div class="ui dividing header">Start-Up</div>
                <div class="twelve wide column">
                    <div class="ui grid">
                        <div class="middle aligned row">
                            <div class="right aligned four wide column">
                                <label>Listening IP address</label>
                            </div>
                            <div class="five wide column">
                                <div class='field'>
                                    <div class="ui fluid input">
                                        <input name="settings_general_ip" type="text" value="{{settings.general.ip}}">
                                    </div>
                                </div>
                            </div>

                            <div class="collapsed center aligned column">
                                <div class="ui basic icon" data-tooltip="Requires restart to take effect" data-inverted="">
                                    <i class="yellow warning sign icon"></i>
                                </div>
                            </div>
                            <div class="collapsed center aligned column">
                                <div class="ui basic icon" data-tooltip="Valid IP4 address or '0.0.0.0' for all interfaces" data-inverted="">
                                    <i class="help circle large icon"></i>
                                </div>
                            </div>
                        </div>

                        <div class="middle aligned row">
                            <div class="right aligned four wide column">
                                <label>Listening port</label>
                            </div>
                            <div class="five wide column">
                                <div class='field'>
                                    <div class="ui fluid input">
                                        <input name="settings_general_port" type="text" value="{{settings.general.port}}">
                                    </div>
                                </div>
                            </div>

                            <div class="collapsed center aligned column">
                                <div class="ui basic icon" data-tooltip="Requires restart to take effect" data-inverted="">
                                    <i class="yellow warning sign icon"></i>
                                </div>
                            </div>
                            <div class="collapsed center aligned column">
                                <div class="ui basic icon" data-tooltip="Valid TCP port (default: 6767)" data-inverted="">
                                    <i class="help circle large icon"></i>
                                </div>
                            </div>
                        </div>

                        <div class="middle aligned row">
                            <div class="right aligned four wide column">
                                <label>Base URL</label>
                            </div>
                            <div class="five wide column">
                                <div class="ui fluid input">
                                    %if settings.general.base_url is None:
                                    %	base_url = "/"
                                    %else:
                                    %	base_url = settings.general.base_url
                                    %end
                                    <input name="settings_general_baseurl" type="text" value="{{base_url}}">
                                </div>
                            </div>

                            <div class="collapsed center aligned column">
                                <div class="ui basic icon" data-tooltip="Requires restart to take effect" data-inverted="">
                                    <i class="yellow warning sign icon"></i>
                                </div>
                            </div>
                            <div class="collapsed center aligned column">
                                <div class="ui basic icon" data-tooltip="For reverse proxy support, default is '/'" data-inverted="">
                                    <i class="help circle large icon"></i>
                                </div>
                            </div>
                        </div>

                        <div class="middle aligned row">
                            <div class="right aligned four wide column">
                                <label>Enable debug logging</label>
                            </div>
                            <div class="five wide column">
                                <div id="settings_debug" class="ui toggle checkbox" data-debug={{settings.general.getboolean('debug')}}>
                                    <input name="settings_general_debug" type="checkbox">
                                    <label></label>
                                </div>
                            </div>
                            <div class="collapsed center aligned column">
                                <div class="ui basic icon" data-tooltip="Debug logging should only be enabled temporarily" data-inverted="">
                                    <i class="help circle large icon"></i>
                                </div>
                            </div>
                        </div>

                        <div class="middle aligned row">
                            <div class="right aligned four wide column">
                                <label>Page size</label>
                            </div>
                            <div class="five wide column">
                                <select name="settings_page_size" id="settings_page_size" class="ui fluid selection dropdown">
                                    <option value="">Page Size</option>
                                    <option value="-1">Unlimited</option>
                                    <option value="25">25</option>
                                    <option value="50">50</option>
                                    <option value="100">100</option>
                                    <option value="250">250</option>
                                    <option value="500">500</option>
                                    <option value="1000">1000</option>
                                </select>
                            </div>

                            <div class="collapsed center aligned column">
                                <div class="ui basic icon" data-tooltip="How many items to show in a list." data-inverted="">
                                    <i class="help circle large icon"></i>
                                </div>
                            </div>
                        </div>
                    </div>
                </div>

                <div class="ui dividing header">Proxy settings</div>
                <div class="twelve wide column">
                    <div class="ui grid">

                        <div class="middle aligned row">
                            <div class="right aligned four wide column">
                                <label>Proxy type</label>
                            </div>
                            <div class="five wide column">
                                <select name="settings_proxy_type" id="settings_proxy_type" class="ui fluid selection dropdown">
                                    <option value="None">None</option>
                                    <option value="http">HTTP(S)</option>
                                    <option value="socks4">Socks4</option>
                                    <option value="socks5">Socks5</option>
                                </select>
                            </div>

                            <div class="collapsed center aligned column">
                                <div class="ui basic icon" data-tooltip="Requires restart to take effect" data-inverted="">
                                    <i class="yellow warning sign icon"></i>
                                </div>
                            </div>

                            <div class="collapsed center aligned column">
                                <div class="ui basic icon" data-tooltip="Type of your proxy." data-inverted="">
                                    <i class="help circle large icon"></i>
                                </div>
                            </div>
                        </div>

                        <div class="proxy_option middle aligned row">
                            <div class="right aligned four wide column">
                                <label>Hostname</label>
                            </div>
                            <div class="five wide column">
                                <div class='field'>
                                    <div class="ui fluid input">
                                        <input id="settings_proxy_url" name="settings_proxy_url" type="text" value="{{settings.proxy.url}}">
                                    </div>
                                </div>
                            </div>
                        </div>

                        <div class="proxy_option middle aligned row">
                            <div class="right aligned four wide column">
                                <label>Port</label>
                            </div>
                            <div class="five wide column">
                                <div class='field'>
                                    <div class="ui fluid input">
                                        <input id="settings_proxy_port" name="settings_proxy_port" type="text" value="{{settings.proxy.port}}">
                                    </div>
                                </div>
                            </div>
                        </div>

                        <div class="proxy_option middle aligned row">
                            <div class="right aligned four wide column">
                                <label>Username</label>
                            </div>
                            <div class="five wide column">
                                <div class='field'>
                                    <div class="ui fluid input">
                                        <input id="settings_proxy_username" name="settings_proxy_username" type="text" value="{{settings.proxy.username}}">
                                    </div>
                                </div>
                            </div>

                            <div class="collapsed center aligned column">
                                <div class="ui basic icon" data-tooltip="UYou only need to enter a username and password if one is required. Leave them blank otherwise" data-inverted="">
                                    <i class="help circle large icon"></i>
                                </div>
                            </div>
                        </div>

                        <div class="proxy_option middle aligned row">
                            <div class="right aligned four wide column">
                                <label>Password</label>
                            </div>
                            <div class="five wide column">
                                <div class='field'>
                                    <div class="ui fluid input">
                                        <input id="settings_proxy_password" name="settings_proxy_password" type="password" value="{{settings.proxy.password}}">
                                    </div>
                                </div>
                            </div>

                            <div class="collapsed center aligned column">
                                <div class="ui basic icon" data-tooltip="You only need to enter a username and password if one is required. Leave them blank otherwise" data-inverted="">
                                    <i class="help circle large icon"></i>
                                </div>
                            </div>

                        </div>

                        <div class="proxy_option middle aligned row">
                            <div class="right aligned four wide column">
                                <label>Ignored Addresses</label>
                            </div>
                            <div class="five wide column">
                                <div class='field'>
                                    <div class="ui fluid input">
                                        <input id="settings_proxy_exclude" name="settings_proxy_exclude" type="text" value="{{settings.proxy.exclude}}">
                                    </div>
                                </div>
                            </div>

                            <div class="collapsed center aligned column">
                                <div class="ui basic icon" data-tooltip="Use ',' as a separator, and '*.' as a wildcard for subdomains" data-inverted="">
                                    <i class="help circle large icon"></i>
                                </div>
                            </div>

                        </div>
                    </div>
                </div>

                <div class="ui dividing header">Security settings</div>
                <div class="twelve wide column">
                    <div class="ui grid">
                        <div class="middle aligned row">
                            <div class="right aligned four wide column">
                                <label>Authentication</label>
                            </div>
                            <div class="five wide column">
                                <select name="settings_auth_type" id="settings_auth_type" class="ui fluid selection dropdown">
                                    <option value="None">None</option>
                                    <option value="basic">Basic (Browser Popup)</option>
                                    <option value="form">Forms (Login Page)</option>
                                </select>
                                    <label></label>
                                </div>


                            <div class="collapsed center aligned column">
                                <div class="ui basic icon" data-tooltip="Requires restart to take effect" data-inverted="">
                                    <i class="yellow warning sign icon"></i>
                                </div>
                            </div>

                            <div class="collapsed column">
                                <div class="collapsed center aligned column">
                                    <div class="ui basic icon" data-tooltip="Require Username and Password to access Bazarr." data-inverted="">
                                        <i class="help circle large icon"></i>
                                    </div>
                                </div>
                            </div>
                        </div>

                        <div class="auth_option middle aligned row">
                            <div class="right aligned four wide column">
                                <label>Username</label>
                            </div>
                            <div class="five wide column">
                                <div class='field'>
                                    <div class="ui fluid input">
                                        <input id="settings_auth_username" name="settings_auth_username" type="text" autocomplete="nope" value="{{settings.auth.username}}">
                                    </div>
                                </div>
                            </div>
                        </div>

                        <div class="auth_option middle aligned row">
                            <div class="right aligned four wide column">
                                <label>Password</label>
                            </div>
                            <div class="five wide column">
                                <div class='field'>
                                    <div class="ui fluid input">
                                        <input id="settings_auth_password" name="settings_auth_password" type="password" autocomplete="new-password" value="{{settings.auth.password}}">
                                    </div>
                                </div>
                            </div>

                            <div class="collapsed column">
                                <div class="collapsed center aligned column">
                                    <div class="ui basic icon" data-tooltip="Authentication send username and password in clear over the network. You should add SSL encryption trough a reverse proxy." data-inverted="">
                                        <i class="help circle large icon"></i>
                                    </div>
                                </div>
                            </div>
                        </div>
                    </div>
                </div>

                <div class="ui dividing header">Integration settings</div>
                <div class="twelve wide column">
                    <div class="ui grid">
                        <div class="middle aligned row">
                            <div class="right aligned four wide column">
                                <label>Use Sonarr</label>
                            </div>
                            <div class="one wide column">
                                <div id="settings_use_sonarr" class="ui toggle checkbox" data-enabled={{settings.general.getboolean('use_sonarr')}}>
                                    <input name="settings_general_use_sonarr" type="checkbox">
                                    <label></label>
                                </div>
                            </div>
                            <div class="collapsed column">
                                <div class="collapsed center aligned column">
                                    <div class="ui basic icon" data-tooltip="Enable Sonarr integration." data-inverted="">
                                        <i class="help circle large icon"></i>
                                    </div>
                                </div>
                            </div>
                        </div>

                        <div class="middle aligned row">
                            <div class="right aligned four wide column">
                                <label>Use Radarr</label>
                            </div>
                            <div class="one wide column">
                                <div id="settings_use_radarr" class="ui toggle checkbox" data-enabled={{settings.general.getboolean('use_radarr')}}>
                                    <input name="settings_general_use_radarr" type="checkbox">
                                    <label></label>
                                </div>
                            </div>
                            <div class="collapsed column">
                                <div class="collapsed center aligned column">
                                    <div class="ui basic icon" data-tooltip="Enable Radarr integration." data-inverted="">
                                        <i class="help circle large icon"></i>
                                    </div>
                                </div>
                            </div>
                        </div>
                    </div>
                </div>

                <div class="ui dividing header">Path Mappings for shows</div>
                <div class="twelve wide column">
                    <div class="ui grid">
                        %import ast
                        %if settings.general.path_mappings is not None:
                        %	path_substitutions = ast.literal_eval(settings.general.path_mappings)
                        %else:
                        %	path_substitutions = []
                        %end
                        <div class="middle aligned row">
                            <div class="right aligned four wide column">

                            </div>
                            <div class="two wide column">
                                <div class="ui fluid input">
                                    <h4 class="ui header">
                                        Path for Sonarr:
                                    </h4>
                                </div>
                            </div>
                            <div class="collapsed column">
                                <div class="collapsed center aligned column">
                                    <div class="ui basic icon" data-tooltip="Root path to the directory Sonarr accesses." data-inverted="">
                                        <i class="help circle large icon"></i>
                                    </div>
                                </div>
                            </div>
                            <div class="two wide center aligned column">

                            </div>
                            <div class="two wide column">
                                <div class="ui fluid input">
                                    <h4 class="ui header">
                                        Path for Bazarr:
                                    </h4>
                                </div>
                            </div>
                            <div class="collapsed column">
                                <div class="collapsed center aligned column">
                                    <div class="ui basic icon" data-tooltip="Path that Bazarr should use to access the same directory remotely." data-inverted="">
                                        <i class="help circle large icon"></i>
                                    </div>
                                </div>
                            </div>
                        </div>
                        %for x in range(0, 5):
                        %	path = []
                        %	try:
                        %		path = path_substitutions[x]
                        %	except IndexError:
                        %		path = ["", ""]
                        %	end
                        <div class="middle aligned row">
                            <div class="right aligned four wide column">

                            </div>
                            <div class="four wide column">
                                <div class="ui fluid input">
                                    <input name="settings_general_sourcepath" type="text" value="{{path[0]}}">
                                </div>
                            </div>
                            <div class="center aligned column">
                                <i class="arrow circle right icon"></i>
                            </div>
                            <div class="four wide column">
                                <div class="ui fluid input">
                                    <input name="settings_general_destpath" type="text" value="{{path[1]}}">
                                </div>
                            </div>
                        </div>
                        %end
                    </div>
                </div>

                <div class="ui dividing header">Path Mappings for movies</div>
                <div class="twelve wide column">
                    <div class="ui grid">
                        %import ast
                        %if settings.general.path_mappings_movie is not None:
                        %	path_substitutions_movie = ast.literal_eval(settings.general.path_mappings_movie)
                        %else:
                        %	path_substitutions_movie = []
                        %end
                        <div class="middle aligned row">
                            <div class="right aligned four wide column">

                            </div>
                            <div class="two wide column">
                                <div class="ui fluid input">
                                    <h4 class="ui header">
                                        Path for Radarr:
                                    </h4>
                                </div>
                            </div>
                            <div class="collapsed column">
                                <div class="collapsed center aligned column">
                                    <div class="ui basic icon" data-tooltip="Root path to the directory Radarr accesses." data-inverted="">
                                        <i class="help circle large icon"></i>
                                    </div>
                                </div>
                            </div>
                            <div class="two wide center aligned column">

                            </div>
                            <div class="two wide column">
                                <div class="ui fluid input">
                                    <h4 class="ui header">
                                        Path for Bazarr:
                                    </h4>
                                </div>
                            </div>
                            <div class="collapsed column">
                                <div class="collapsed center aligned column">
                                    <div class="ui basic icon" data-tooltip="Path that Bazarr should use to access the same directory remotely." data-inverted="">
                                        <i class="help circle large icon"></i>
                                    </div>
                                </div>
                            </div>
                        </div>
                        %for x in range(0, 5):
                        %	path_movie = []
                        %	try:
                        %		path_movie = path_substitutions_movie[x]
                        %	except IndexError:
                        %		path_movie = ["", ""]
                        %	end
                        <div class="middle aligned row">
                            <div class="right aligned four wide column">

                            </div>
                            <div class="four wide column">
                                <div class="ui fluid input">
                                    <input name="settings_general_sourcepath_movie" type="text" value="{{path_movie[0]}}">
                                </div>
                            </div>
                            <div class="center aligned column">
                                <i class="arrow circle right icon"></i>
                            </div>
                            <div class="four wide column">
                                <div class="ui fluid input">
                                    <input name="settings_general_destpath_movie" type="text" value="{{path_movie[1]}}">
                                </div>
                            </div>
                        </div>
                        %end
                    </div>
                </div>

                <div class="ui dividing header">Post-processing</div>
                <div class="twelve wide column">
                    <div class="ui orange message">
                        <p>Be aware that the execution of post-processing command will prevent the user interface from being accessible until completion when downloading subtitles in interactive mode (meaning you'll see a loader during post-processing).</p>
                    </div>
                    <div class="ui grid">
                        <div class="middle aligned row">
                            <div class="right aligned four wide column">
                                <label>Use post-processing</label>
                            </div>
                            <div class="one wide column">
                                <div id="settings_use_postprocessing" class="ui toggle checkbox" data-postprocessing={{settings.general.getboolean('use_postprocessing')}}>
                                    <input name="settings_general_use_postprocessing" type="checkbox">
                                    <label></label>
                                </div>
                            </div>
                            <div class="collapsed column">
                                <div class="collapsed center aligned column">
                                    <div class="ui basic icon" data-tooltip="Enable the post-processing execution after downloading a subtitles." data-inverted="">
                                        <i class="help circle large icon"></i>
                                    </div>
                                </div>
                            </div>
                        </div>

                        <div class="middle aligned row">
                            <div class="right aligned four wide column">
                                <label>Post-processing command</label>
                            </div>
                            <div class="five wide column">
                                <div id="settings_general_postprocessing_cmd_div" class="ui fluid input">
                                    <input name="settings_general_postprocessing_cmd" type="text" value="{{settings.general.postprocessing_cmd if settings.general.postprocessing_cmd != None else ''}}">
                                </div>
                            </div>
                        </div>

                        <div class="middle aligned row">
                            <div class="right aligned four wide column">
                                <label>Variables you can use in your command (include the double curly brace):</label>
                            </div>
                            <div class="ten wide column">
                                <div class="ui list">
                                    <div class="item">
                                        <div class="header">&lbrace;&lbrace;directory&rbrace;&rbrace;</div>
                                        The full path of the episode file parent directory.
                                    </div>
                                    <div class="item">
                                        <div class="header">&lbrace;&lbrace;episode&rbrace;&rbrace;</div>
                                        The full path of the episode file.
                                    </div>
                                    <div class="item">
                                        <div class="header">&lbrace;&lbrace;episode_name&rbrace;&rbrace;</div>
                                        The filename of the episode without parent directory or extension.
                                    </div>
                                    <div class="item">
                                        <div class="header">&lbrace;&lbrace;subtitles&rbrace;&rbrace;</div>
                                        The full path of the subtitles file.
                                    </div>
                                    <div class="item">
                                        <div class="header">&lbrace;&lbrace;subtitles_language&rbrace;&rbrace;</div>
                                        The language of the subtitles file.
                                    </div>
                                    <div class="item">
                                        <div class="header">&lbrace;&lbrace;subtitles_language_code2&rbrace;&rbrace;</div>
                                        The 2-letter ISO-639 language code of the subtitles language.
                                    </div>
                                    <div class="item">
                                        <div class="header">&lbrace;&lbrace;subtitles_language_code3&rbrace;&rbrace;</div>
                                        The 3-letter ISO-639 language code of the subtitles language.
                                    </div>
                                </div>
                            </div>
                        </div>
                    </div>
                </div>

                <div id="div_update" >
                <div class="ui dividing header">Updates</div>
                <div class="twelve wide column">
                    <div class="ui grid">
                        <div class="middle aligned row">
                            <div class="right aligned four wide column">
                                <label>Branch</label>
                            </div>
                            <div class="five wide column">
                                <select name="settings_general_branch" id="settings_branch" class="ui fluid selection dropdown">
                                    <option value="">Branch</option>
                                    <option value="master">master</option>
                                    <option value="development">development</option>
                                </select>
                            </div>
                            <div class="collapsed column">
                                <div class="collapsed center aligned column">
                                    <div class="ui basic icon" data-tooltip="Only select development branch if you want to live on the edge." data-inverted="">
                                        <i class="help circle large icon"></i>
                                    </div>
                                </div>
                            </div>
                        </div>

                        <div class="middle aligned row">
                            <div class="right aligned four wide column">
                                <label>Automatic</label>
                            </div>
                            <div class="one wide column">
                                <div id="settings_automatic_div" class="ui toggle checkbox" data-automatic={{settings.general.getboolean('auto_update')}}>
                                    <input name="settings_general_automatic" type="checkbox">
                                    <label></label>
                                </div>
                            </div>
                            <div class="collapsed column">
                                <div class="collapsed center aligned column">
                                    <div class="ui basic icon" data-tooltip="Automatically download and install updates. You will still be able to install from System: Tasks" data-inverted="">
                                        <i class="help circle large icon"></i>
                                    </div>
                                </div>
                            </div>
                        </div>
                    </div>
                </div>
                </div>
            </div>
            <div class="ui bottom attached tab segment" data-tab="sonarr">
                <div class="ui container"><button class="submit ui blue right floated button" type="submit" value="Submit" form="settings_form">Save</button></div>
                <div class="ui dividing header">Connection settings</div>
                <div class="twelve wide column">
                    <div class="ui grid">
                        <div class="middle aligned row">
                            <div class="right aligned four wide column">
                                <label>Settings validation:</label>
                            </div>
                            <div class="two wide column">
                                <button id="sonarr_validate" class="test ui blue button" type="button">
                                    Test
                                </button>
                            </div>
                            <div class="seven wide column">
                                <div id="sonarr_validated" class="ui read-only checkbox">
                                    <input id="sonarr_validated_checkbox" type="checkbox">
                                    <label id="sonarr_validation_result">Not tested recently</label>
                                </div>
                            </div>
                        </div>

                        <div class="middle aligned row">
                            <div class="right aligned four wide column">
                                <label>Hostname or IP address</label>
                            </div>
                            <div class="five wide column">
                                <div class='field'>
                                    <div class="ui fluid input">
                                        <input id="settings_sonarr_ip" name="settings_sonarr_ip" class="sonarr_config" type="text" value="{{settings.sonarr.ip}}">
                                    </div>
                                </div>
                            </div>
                            <div class="collapsed center aligned column">
                                <div class="ui basic icon" data-tooltip="Hostname or IP4 address of Sonarr" data-inverted="">
                                    <i class="help circle large icon"></i>
                                </div>
                            </div>
                        </div>

                        <div class="middle aligned row">
                            <div class="right aligned four wide column">
                                <label>Listening port</label>
                            </div>
                            <div class="five wide column">
                                <div class='field'>
                                    <div class="ui fluid input">
                                        <input id="settings_sonarr_port" name="settings_sonarr_port" class="sonarr_config" type="text" value="{{settings.sonarr.port}}">
                                    </div>
                                </div>
                            </div>
                            <div class="collapsed center aligned column">
                                <div class="ui basic icon" data-tooltip="TCP port of Sonarr" data-inverted="">
                                    <i class="help circle large icon"></i>
                                </div>
                            </div>
                        </div>

                        <div class="middle aligned row">
                            <div class="right aligned four wide column">
                                <label>Base URL</label>
                            </div>
                            <div class="five wide column">
                                <div class="ui fluid input">
                                    <input id="settings_sonarr_baseurl" name="settings_sonarr_baseurl" class="sonarr_config" type="text" value="{{settings.sonarr.base_url}}">
                                </div>
                            </div>
                            <div class="collapsed center aligned column">
                                <div class="ui basic icon" data-tooltip="Base URL for Sonarr (default: '/')" data-inverted="">
                                    <i class="help circle large icon"></i>
                                </div>
                            </div>
                        </div>

                        <div class="middle aligned row">
                            <div class="right aligned four wide column">
                                <label>SSL enabled</label>
                            </div>
                            <div class="one wide column">
                                <div id="sonarr_ssl_div" class="ui toggle checkbox" data-ssl={{settings.sonarr.getboolean('ssl')}}>
                                    <input id="settings_sonarr_ssl" name="settings_sonarr_ssl" type="checkbox">
                                    <label></label>
                                </div>
                            </div>
                        </div>

                        <div class="middle aligned row">
                            <div class="right aligned four wide column">
                                <label>API key</label>
                            </div>
                            <div class="five wide column">
                                <div class='field'>
                                    <div class="ui fluid input">
                                        <input id="settings_sonarr_apikey" name="settings_sonarr_apikey" class="sonarr_config" type="text" value="{{settings.sonarr.apikey}}">
                                    </div>
                                </div>
                            </div>
                            <div class="collapsed center aligned column">
                                <div class="ui basic icon" data-tooltip="API key for Sonarr (32 alphanumeric characters)" data-inverted="">
                                    <i class="help circle large icon"></i>
                                </div>
                            </div>
                        </div>

                            <div class="middle aligned row">
                    <div class="right aligned four wide column">
                        <label>Download only monitored</label>
                    </div>
                    <div class="one wide column">
                        <div id="settings_only_monitored_sonarr" class="ui toggle checkbox" data-monitored={{settings.sonarr.getboolean('only_monitored')}}>
                            <input name="settings_sonarr_only_monitored" type="checkbox">
                            <label></label>
                        </div>
                    </div>
                    <div class="collapsed column">
                        <div class="collapsed center aligned column">
                            <div class="ui basic icon" data-tooltip="Automatic download of subtitles will happen only for monitored episodes in Sonarr." data-inverted="">
                                <i class="help circle large icon"></i>
                            </div>
                        </div>
                    </div>
                </div>

                    </div>
                </div>

                <div class="ui dividing header">Synchronization</div>
                <div class="twelve wide column">
                    <div class="ui grid">
                        <div class="middle aligned row">
                            <div class="right aligned four wide column">
                                <label>Full sync frequency</label>
                            </div>
                            <div class="five wide column">
                                <div class='field'>
                                    <select name="settings_sonarr_sync" id="settings_sonarr_sync" class="ui fluid selection dropdown">
                                        <option value="Manually">Manually</option>
                                        <option value="Daily">Daily (at 4am)</option>
                                        <option value="Weekly">Weekly (sunday at 4am)</option>
                                    </select>
                                </div>
                            </div>
                        </div>
                    </div>
                </div>
            </div>
            <div class="ui bottom attached tab segment" data-tab="radarr">
                <div class="ui container"><button class="submit ui blue right floated button" type="submit" value="Submit" form="settings_form">Save</button></div>
                <div class="ui dividing header">Connection settings</div>
                <div class="twelve wide column">
                    <div class="ui grid">
                        <div class="middle aligned row">
                            <div class="right aligned four wide column">
                                <label>Settings validation:</label>
                            </div>
                            <div class="two wide column">
                                <button id="radarr_validate" class="test ui blue button" type="button">
                                    Test
                                </button>
                            </div>
                            <div class="seven wide column">
                                <div id="radarr_validated" class="ui read-only checkbox">
                                    <input id="radarr_validated_checkbox" type="checkbox">
                                    <label id="radarr_validation_result">Not tested recently</label>
                                </div>
                            </div>
                        </div>

                        <div class="middle aligned row">
                            <div class="right aligned four wide column">
                                <label>Hostname or IP address</label>
                            </div>
                            <div class="five wide column">
                                <div class='field'>
                                    <div class="ui fluid input">
                                        <input id="settings_radarr_ip" name="settings_radarr_ip" type="text" class="radarr_config" value="{{settings.radarr.ip}}">
                                    </div>
                                </div>
                            </div>
                            <div class="collapsed center aligned column">
                                <div class="ui basic icon" data-tooltip="Hostname or IP4 address of Radarr" data-inverted="">
                                    <i class="help circle large icon"></i>
                                </div>
                            </div>
                        </div>

                        <div class="middle aligned row">
                            <div class="right aligned four wide column">
                                <label>Listening port</label>
                            </div>
                            <div class="five wide column">
                                <div class='field'>
                                    <div class="ui fluid input">
                                        <input id="settings_radarr_port" name="settings_radarr_port" type="text" class="radarr_config" value="{{settings.radarr.port}}">
                                    </div>
                                </div>
                            </div>
                            <div class="collapsed center aligned column">
                                <div class="ui basic icon" data-tooltip="TCP port of Radarr" data-inverted="">
                                    <i class="help circle large icon"></i>
                                </div>
                            </div>
                        </div>

                        <div class="middle aligned row">
                            <div class="right aligned four wide column">
                                <label>Base URL</label>
                            </div>
                            <div class="five wide column">
                                <div class="ui fluid input">
                                    <input id="settings_radarr_baseurl" name="settings_radarr_baseurl" type="text" class="radarr_config" value="{{settings.radarr.base_url}}">
                                </div>
                            </div>
                            <div class="collapsed center aligned column">
                                <div class="ui basic icon" data-tooltip="Base URL for Radarr (default: '/')" data-inverted="">
                                    <i class="help circle large icon"></i>
                                </div>
                            </div>
                        </div>

                        <div class="middle aligned row">
                            <div class="right aligned four wide column">
                                <label>SSL enabled</label>
                            </div>
                            <div class="one wide column">
                                <div id="radarr_ssl_div" class="ui toggle checkbox" data-ssl={{settings.radarr.getboolean('ssl')}}>
                                    <input id="settings_radarr_ssl" name="settings_radarr_ssl" type="checkbox">
                                    <label></label>
                                </div>
                            </div>
                        </div>

                        <div class="middle aligned row">
                            <div class="right aligned four wide column">
                                <label>API key</label>
                            </div>
                            <div class="five wide column">
                                <div class='field'>
                                    <div class="ui fluid input">
                                        <input id="settings_radarr_apikey" name="settings_radarr_apikey" type="text" class="radarr_config" value="{{settings.radarr.apikey}}">
                                    </div>
                                </div>
                            </div>
                            <div class="collapsed center aligned column">
                                <div class="ui basic icon" data-tooltip="API key for Radarr (32 alphanumeric characters)" data-inverted="">
                                    <i class="help circle large icon"></i>
                                </div>
                            </div>
                        </div>

                        <div class="middle aligned row">
                    <div class="right aligned four wide column">
                        <label>Download only monitored</label>
                    </div>
                    <div class="one wide column">
                        <div id="settings_only_monitored_radarr" class="ui toggle checkbox" data-monitored={{settings.radarr.getboolean('only_monitored')}}>
                            <input name="settings_radarr_only_monitored" type="checkbox">
                            <label></label>
                        </div>
                    </div>
                    <div class="collapsed column">
                        <div class="collapsed center aligned column">
                            <div class="ui basic icon" data-tooltip="Automatic download of subtitles will happen only for monitored movies in Radarr." data-inverted="">
                                <i class="help circle large icon"></i>
                            </div>
                        </div>
                    </div>
                </div>

                    </div>
                </div>

                <div class="ui dividing header">Synchronization</div>
                <div class="twelve wide column">
                    <div class="ui grid">
                        <div class="middle aligned row">
                            <div class="right aligned four wide column">
                                <label>Full sync frequency</label>
                            </div>
                            <div class="five wide column">
                                <div class='field'>
                                    <select name="settings_radarr_sync" id="settings_radarr_sync" class="ui fluid selection dropdown">
                                        <option value="Manually">Manually</option>
                                        <option value="Daily">Daily (at 5am)</option>
                                        <option value="Weekly">Weekly (sunday at 5am)</option>
                                    </select>
                                </div>
                            </div>
                        </div>
                    </div>
                </div>
            </div>
            <div class="ui bottom attached tab segment" data-tab="subliminal">
                <div class="ui container"><button class="submit ui blue right floated button" type="submit" value="Submit" form="settings_form">Save</button></div>
                <br><br><br>
                <div class="ui container">
                    <div class="ui info message">
                        <p>Thanks to Diaoul for his work on <a href="https://github.com/Diaoul/subliminal" target="_blank">Subliminal</a> on which Bazarr is based.</p>
                    </div>
                </div>
                <div class="ui dividing header">Subtitles options</div>
                <div class="twelve wide column">
                    <div class="ui grid">
                        <div class="middle aligned row">
                            <div class="right aligned four wide column">
                                <label>Use scene name when available</label>
                            </div>
                            <div class="one wide column">
                                <div id="settings_scenename" class="ui toggle checkbox" data-scenename={{settings.general.getboolean('use_scenename')}}>
                                    <input name="settings_general_scenename" type="checkbox">
                                    <label></label>
                                </div>
                            </div>
                            <div class="collapsed column">
                                <div class="collapsed center aligned column">
                                    <div class="ui basic icon" data-tooltip="Use the scene name from Sonarr/Radarr if available to circumvent usage of episode file renaming." data-inverted="">
                                        <i class="help circle large icon"></i>
                                    </div>
                                </div>
                            </div>
                        </div>

                        <div class="middle aligned row">
                            <div class="right aligned four wide column">
                                <label>Minimum score for episodes</label>
                            </div>
                            <div class="two wide column">
                                <div class='field'>
                                    <div class="ui input">
                                        <input name="settings_general_minimum_score" type="number" min="0" max="100" step="5" onkeydown="return false" value="{{settings.general.minimum_score}}">
                                    </div>
                                </div>
                            </div>
                            <div class="collapsed column">
                                <div class="collapsed center aligned column">
                                    <div class="ui basic icon" data-tooltip="Minimum score for an episode subtitle to be downloaded (0 to 100)." data-inverted="">
                                        <i class="help circle large icon"></i>
                                    </div>
                                </div>
                            </div>
                        </div>

                        <div class="middle aligned row">
                            <div class="right aligned four wide column">
                                <label>Minimum score for movies</label>
                            </div>
                            <div class="two wide column">
                                <div class='field'>
                                    <div class="ui input">
                                        <input name="settings_general_minimum_score_movies" type="number" min="0" max="100" step="5" onkeydown="return false" value="{{settings.general.minimum_score_movie}}">
                                    </div>
                                </div>
                            </div>
                            <div class="collapsed column">
                                <div class="collapsed center aligned column">
                                    <div class="ui basic icon" data-tooltip="Minimum score for a movie subtitle to be downloaded (0 to 100)." data-inverted="">
                                        <i class="help circle large icon"></i>
                                    </div>
                                </div>
                            </div>
                        </div>

                        <div class="middle aligned row">
                            <div class="right aligned four wide column">
                                <label>Use embedded subtitles</label>
                            </div>
                            <div class="one wide column">
                                <div id="settings_embedded" class="ui toggle checkbox" data-embedded={{settings.general.getboolean('use_embedded_subs')}}>
                                    <input name="settings_general_embedded" type="checkbox">
                                    <label></label>
                                </div>
                            </div>
                            <div class="collapsed column">
                                <div class="collapsed center aligned column">
                                    <div class="ui basic icon" data-tooltip="Use embedded subtitles in media files when determining missing ones." data-inverted="">
                                        <i class="help circle large icon"></i>
                                    </div>
                                </div>
                            </div>
                        </div>

                        <div class="middle aligned row">
                            <div class="right aligned four wide column">
                                <label>Adaptive searching</label>
                            </div>
                            <div class="one wide column">
                                <div id="settings_adaptive_searching" class="ui toggle checkbox" data-adaptive={{settings.general.getboolean('adaptive_searching')}}>
                                    <input name="settings_general_adaptive_searching" type="checkbox">
                                    <label></label>
                                </div>
                            </div>
                            <div class="collapsed column">
                                <div class="collapsed center aligned column">
                                    <div class="ui basic icon" data-tooltip="When searching for subtitles, Bazarr will search less frequently after sometime to limit call to providers." data-inverted="">
                                        <i class="help circle large icon"></i>
                                    </div>
                                </div>
                            </div>
                        </div>
                    </div>
                </div>
                <div class="ui dividing header">Subtitles providers</div>
                <div class="twelve wide column">
                    <div class="ui grid">
                        <div class="middle aligned row">
                            <div class="right aligned four wide column">
                                <label>Addic7ed</label>
                            </div>
                            <div class="one wide column">
                                <div id="addic7ed" class="ui toggle checkbox provider">
                                    <input type="checkbox">
                                    <label></label>
                                </div>
                            </div>
                        </div>
                        <div id="addic7ed_option" class="ui grid container">
                            <div class="middle aligned row">
                                <div class="right aligned six wide column">
                                    <label>Username</label>
                                </div>
                                <div class="six wide column">
                                    <div class="ui fluid input">
                                        <input name="settings_addic7ed_username" type="text" value="{{settings.addic7ed.username if settings.addic7ed.username != None else ''}}">
                                    </div>
                                </div>
                            </div>
                            <div class="middle aligned row">
                                <div class="right aligned six wide column">
                                    <label>Password</label>
                                </div>
                                <div class="six wide column">
                                    <div class="ui fluid input">
                                        <input name="settings_addic7ed_password" type="password" value="{{settings.addic7ed.password if settings.addic7ed.password != None else ''}}">
                                    </div>
                                </div>
                            </div>
                            <div class="middle aligned row">
                                <div class="right aligned six wide column">
                                    <label>Random user-agents</label>
                                </div>
                                <div class="one wide column">
                                    <div id="settings_addic7ed_random_agents" class="ui toggle checkbox" data-randomagents={{settings.addic7ed.getboolean('random_agents')}}>
                                        <input type="checkbox" name="settings_addic7ed_random_agents">
                                        <label></label>
                                    </div>
                                </div>
                                <div class="collapsed column">
                                <div class="collapsed center aligned column">
                                    <div class="ui basic icon" data-tooltip="Use random user agents" data-inverted="">
                                        <i class="help circle large icon"></i>
                                    </div>
                                </div>
                                </div>
                            </div>
                        </div>

                        <div class="middle aligned row">
                            <div class="right aligned four wide column">
                                <label>Argenteam</label>
                            </div>
                            <div class="one wide column">
                                <div id="argenteam" class="ui toggle checkbox provider">
                                    <input type="checkbox">
                                    <label></label>
                                </div>
                            </div>
                            <div class="collapsed column">
                                <div class="collapsed center aligned column">
                                    <div class="ui basic icon" data-tooltip="Spanish subtitles provider." data-inverted="">
                                        <i class="help circle large icon"></i>
                                    </div>
                                </div>
                            </div>
                        </div>
                        <div id="argenteam_option" class="ui grid container">

                        </div>

                        <div class="middle aligned row">
                            <div class="right aligned four wide column">
                                <label>Assrt</label>
                            </div>
                            <div class="one wide column">
                                <div id="assrt" class="ui toggle checkbox provider">
                                    <input type="checkbox">
                                    <label></label>
                                </div>
                            </div>
                            <div class="collapsed column">
                                <div class="collapsed center aligned column">
                                    <div class="ui basic icon" data-tooltip="Chinese subtitles provider." data-inverted="">
                                        <i class="help circle large icon"></i>
                                    </div>
                                </div>
                            </div>
                        </div>
                        <div id="assrt_option" class="ui grid container">
                            <div class="middle aligned row">
                                <div class="right aligned six wide column">
                                    <label>Token</label>
                                </div>
                                <div class="six wide column">
                                    <div class="ui fluid input">
                                        <input name="settings_assrt_token" type="text" value="{{settings.assrt.token if settings.assrt.token != None else ''}}">
                                    </div>
                                </div>
                            </div>
                        </div>

                        <div class="middle aligned row">
                            <div class="right aligned four wide column">
                                <label>Hosszupuska</label>
                            </div>
                            <div class="one wide column">
                                <div id="hosszupuska" class="ui toggle checkbox provider">
                                    <input type="checkbox">
                                    <label></label>
                                </div>
                            </div>
                            <div class="collapsed column">
                                <div class="collapsed center aligned column">
                                    <div class="ui basic icon" data-tooltip="Hungarian subtitles provider." data-inverted="">
                                        <i class="help circle large icon"></i>
                                    </div>
                                </div>
                            </div>
                        </div>
                        <div id="hosszupuska_option" class="ui grid container">

                        </div>

                        <div class="middle aligned row">
                            <div class="right aligned four wide column">
                                <label>LegendasTV</label>
                            </div>
                            <div class="one wide column">
                                <div id="legendastv" class="ui toggle checkbox provider">
                                    <input type="checkbox">
                                    <label></label>
                                </div>
                            </div>
                            <div class="collapsed column">
                                <div class="collapsed center aligned column">
                                    <div class="ui basic icon" data-tooltip="Brazilian Portuguese subtitles provider." data-inverted="">
                                        <i class="help circle large icon"></i>
                                    </div>
                                </div>
                            </div>
                        </div>
                        <div id="legendastv_option" class="ui grid container">
                            <div class="middle aligned row">
                                <div class="right aligned six wide column">
                                    <label>Username</label>
                                </div>
                                <div class="six wide column">
                                    <div class="ui fluid input">
                                        <input name="settings_legendastv_username" type="text" value="{{settings.legendastv.username if settings.legendastv.username != None else ''}}">
                                    </div>
                                </div>
                            </div>
                            <div class="middle aligned row">
                                <div class="right aligned six wide column">
                                    <label>Password</label>
                                </div>
                                <div class="six wide column">
                                    <div class="ui fluid input">
                                        <input name="settings_legendastv_password" type="password" value="{{settings.legendastv.password if settings.legendastv.password != None else ''}}">
                                    </div>
                                </div>
                            </div>
                        </div>

                        <div class="middle aligned row">
                            <div class="right aligned four wide column">
                                <label>Napiprojekt</label>
                            </div>
                            <div class="one wide column">
                                <div id="napiprojekt" class="ui toggle checkbox provider">
                                    <input type="checkbox">
                                    <label></label>
                                </div>
                            </div>
                            <div class="collapsed column">
                                <div class="collapsed center aligned column">
                                    <div class="ui basic icon" data-tooltip="Polish subtitles provider." data-inverted="">
                                        <i class="help circle large icon"></i>
                                    </div>
                                </div>
                            </div>
                        </div>
                        <div id="napiprojekt_option" class="ui grid container">

                        </div>

                        <div class="middle aligned row">
                            <div class="right aligned four wide column">
                                <label>OpenSubtitles</label>
                            </div>
                            <div class="one wide column">
                                <div id="opensubtitles" class="ui toggle checkbox provider">
                                    <input type="checkbox">
                                    <label></label>
                                </div>
                            </div>
                        </div>
                        <div id="opensubtitles_option" class="ui grid container">
                            <div class="middle aligned row">
                                <div class="right aligned six wide column">
                                    <label>Username</label>
                                </div>
                                <div class="six wide column">
                                    <div class="ui fluid input">
                                        <input name="settings_opensubtitles_username" type="text" value="{{settings.opensubtitles.username if settings.opensubtitles.username != None else ''}}">
                                    </div>
                                </div>
                            </div>
                            <div class="middle aligned row">
                                <div class="right aligned six wide column">
                                    <label>Password</label>
                                </div>
                                <div class="six wide column">
                                    <div class="ui fluid input">
                                        <input name="settings_opensubtitles_password" type="password" value="{{settings.opensubtitles.password if settings.opensubtitles.password != None else ''}}">
                                    </div>
                                </div>
                            </div>
                            <div class="middle aligned row">
                                <div class="right aligned six wide column">
                                    <label>VIP</label>
                                </div>
                                <div class="one wide column">
                                    <div id="settings_opensubtitles_vip" class="ui toggle checkbox" data-osvip={{settings.opensubtitles.getboolean('vip')}}>
                                        <input type="checkbox" name="settings_opensubtitles_vip">
                                        <label></label>
                                    </div>
                                </div>
                                <div class="collapsed column">
                                <div class="collapsed center aligned column">
                                    <div class="ui basic icon" data-tooltip="ad-free subs, 1000 subs/day, no-cache VIP server: http://v.ht/osvip" data-inverted="">
                                        <i class="help circle large icon"></i>
                                    </div>
                                </div>
                                </div>
                            </div>
                            <div class="middle aligned row">
                                <div class="right aligned six wide column">
                                    <label>Use SSL</label>
                                </div>
                                <div class="one wide column">
                                    <div id="settings_opensubtitles_ssl" class="ui toggle checkbox" data-osssl={{settings.opensubtitles.getboolean('ssl')}}>
                                        <input type="checkbox" name="settings_opensubtitles_ssl">
                                        <label></label>
                                    </div>
                                </div>
                                <div class="collapsed column">
                                <div class="collapsed center aligned column">
                                    <div class="ui basic icon" data-tooltip="Use SSL to connect to OpenSubtitles" data-inverted="">
                                        <i class="help circle large icon"></i>
                                    </div>
                                </div>
                                </div>
                            </div>
                            <div class="middle aligned row">
                                <div class="right aligned six wide column">
                                    <label>Skip wrong FPS</label>
                                </div>
                                <div class="one wide column">
                                    <div id="settings_opensubtitles_skip_wrong_fps" class="ui toggle checkbox" data-osfps={{settings.opensubtitles.getboolean('skip_wrong_fps')}}>
                                        <input type="checkbox" name="settings_opensubtitles_skip_wrong_fps">
                                        <label></label>
                                    </div>
                                </div>
                                <div class="collapsed column">
                                <div class="collapsed center aligned column">
                                    <div class="ui basic icon" data-tooltip="Skip subtitles with a mismatched FPS value; might lead to more results when disabled but also to more false-positives." data-inverted="">
                                        <i class="help circle large icon"></i>
                                    </div>
                                </div>
                                </div>
                            </div>
                        </div>

                        <div class="middle aligned row">
                            <div class="right aligned four wide column">
                                <label>Podnapisi</label>
                            </div>
                            <div class="one wide column">
                                <div id="podnapisi" class="ui toggle checkbox provider">
                                    <input type="checkbox">
                                    <label></label>
                                </div>
                            </div>
                        </div>
                        <div id="podnapisi_option" class="ui grid container">

                        </div>

                        <div class="middle aligned row">
                            <div class="right aligned four wide column">
                                <label>Shooter</label>
                            </div>
                            <div class="one wide column">
                                <div id="shooter" class="ui toggle checkbox provider">
                                    <input type="checkbox">
                                    <label></label>
                                </div>
                            </div>
                        </div>
                        <div id="shooter_option" class="ui grid container">

                        </div>

                        <div class="middle aligned row">
                            <div class="right aligned four wide column">
<<<<<<< HEAD
                                <label>Subscene</label>
                            </div>
                            <div class="one wide column">
                                <div id="subscene" class="ui toggle checkbox provider">
                                    <input type="checkbox">
                                    <label></label>
                                </div>
                            </div>
                        </div>
                        <div id="subscene_option" class="ui grid container">

                        </div>

                        <div class="middle aligned row">
                            <div class="right aligned four wide column">
                                <label>Subscenter</label>
                            </div>
                            <div class="one wide column">
                                <div id="subscenter" class="ui toggle checkbox provider">
                                    <input type="checkbox">
                                    <label></label>
                                </div>
                            </div>
                        </div>
                        <div id="subscenter_option" class="ui grid container">

                        </div>

                        <div class="middle aligned row">
                            <div class="right aligned four wide column">
                                <label>Supersubtitles</label>
                            </div>
                            <div class="one wide column">
                                <div id="supersubtitles" class="ui toggle checkbox provider">
                                    <input type="checkbox">
                                    <label></label>
                                </div>
                            </div>
                        </div>
                        <div id="supersubtitles_option" class="ui grid container">

                        </div>

                        <div class="middle aligned row">
                            <div class="right aligned four wide column">
                                <label>Titlovi</label>
=======
                                <label>TheSubDB</label>
>>>>>>> 03e3e345
                            </div>
                            <div class="one wide column">
                                <div id="titlovi" class="ui toggle checkbox provider">
                                    <input type="checkbox">
                                    <label></label>
                                </div>
                            </div>
                        </div>
                        <div id="titlovi_option" class="ui grid container">

                        </div>

                        <div class="middle aligned row">
                            <div class="right aligned four wide column">
                                <label>TVSubtitles</label>
                            </div>
                            <div class="one wide column">
                                <div id="tvsubtitles" class="ui toggle checkbox provider">
                                    <input type="checkbox">
                                    <label></label>
                                </div>
                            </div>
                        </div>
                        <div id="tvsubtitles_option" class="ui grid container">

                        </div>

                        <div class="middle aligned row">
                            <div class="eleven wide column">
                                <div class='field' hidden>
                                    <select name="settings_subliminal_providers" id="settings_providers" multiple="" class="ui fluid search selection dropdown">
                                        <option value="">Providers</option>
                                        %enabled_providers = []
                                        %providers = settings.general.enabled_providers.lower().split(',')
                                        %for provider in settings_providers:
                                        <option value="{{provider}}">{{provider}}</option>
                                        %end
                                        %for provider in providers:
                                        %enabled_providers.append(str(provider))
                                        %end
                                    </select>
                                </div>
                            </div>
                        </div>
                    </div>
                </div>
                <div class="ui dividing header">Subtitles languages</div>
                <div class="twelve wide column">
                    <div class="ui grid">
                        <div class="middle aligned row">
                            <div class="right aligned four wide column">
                                <label>Single language</label>
                            </div>
                            <div class="one wide column">
                                <div id="settings_single_language" class="ui toggle checkbox" data-single-language={{settings.general.getboolean('single_language')}}>
                                    <input name="settings_general_single_language" type="checkbox">
                                    <label></label>
                                </div>
                            </div>
                            <div class="collapsed column">
                                <div class="collapsed center aligned column">
                                    <div class="ui basic icon" data-tooltip="Download a single subtitles file and don't add the language code to the filename." data-inverted="">
                                        <i class="help circle large icon"></i>
                                    </div>
                                </div>
                            </div>
                        </div>

                        <div class="middle aligned row">
                            <div class="right aligned four wide column">
                                <label>Enabled languages</label>
                            </div>
                            <div class="eleven wide column">
                                <div class='field'>
                                    <select name="settings_subliminal_languages" id="settings_languages" multiple="" class="ui fluid search selection dropdown">
                                        <option value="">Languages</option>
                                        %enabled_languages = []
                                        %for language in settings_languages:
                                        <option value="{{language[1]}}">{{language[2]}}</option>
                                        %if language[3] == True:
                                        %	enabled_languages.append(str(language[1]))
                                        %end
                                        %end
                                    </select>
                                </div>
                            </div>
                        </div>
                    </div>
                </div>

                <div class="ui dividing header">Series default settings</div>
                <div class="twelve wide column">
                    <div class="ui grid">
                        <div class="middle aligned row">
                            <div class="right aligned four wide column">
                                <label>Default enabled</label>
                            </div>
                            <div class="one wide column">
                                <div class="nine wide column">
                                    <div id="settings_serie_default_enabled_div" class="ui toggle checkbox" data-enabled="{{settings.general.getboolean('serie_default_enabled')}}">
                                        <input name="settings_serie_default_enabled" id="settings_serie_default_enabled" type="checkbox">
                                        <label></label>
                                    </div>
                                </div>
                            </div>
                            <div class="collapsed column">
                                <div class="collapsed center aligned column">
                                    <div class="ui basic icon" data-tooltip="Apply only to series added to Bazarr after enabling this option." data-inverted="">
                                        <i class="help circle large icon"></i>
                                    </div>
                                </div>
                            </div>
                        </div>

                        <div class="middle aligned row">
                            <div class="right aligned four wide column">
                                <label>Languages</label>
                            </div>
                            <div class="eleven wide column">
                                <div class='field'>
                                    <select name="settings_serie_default_languages" id="settings_serie_default_languages" multiple="" class="ui fluid search selection dropdown">
                                        %if settings.general.getboolean('single_language') is False:
                                        <option value="">Languages</option>
                                        %else:
                                        <option value="None">None</option>
                                        %end
                                    </select>
                                </div>
                            </div>
                        </div>

                        <div class="middle aligned row">
                            <div class="right aligned four wide column">
                                <label>Hearing-impaired</label>
                            </div>
                            <div class="eleven wide column">
                                <div class="nine wide column">
                                    <div id="settings_serie_default_hi_div" class="ui toggle checkbox" data-hi="{{settings.general.getboolean('serie_default_hi')}}">
                                        <input name="settings_serie_default_hi" id="settings_serie_default_hi" type="checkbox">
                                        <label></label>
                                    </div>
                                </div>
                            </div>
                        </div>
                    </div>
                </div>

                <div class="ui dividing header">Movies default settings</div>
                <div class="twelve wide column">
                    <div class="ui grid">
                        <div class="middle aligned row">
                            <div class="right aligned four wide column">
                                <label>Default enabled</label>
                            </div>
                            <div class="one wide column">
                                <div class="nine wide column">
                                    <div id="settings_movie_default_enabled_div" class="ui toggle checkbox" data-enabled="{{settings.general.getboolean('movie_default_enabled')}}">
                                        <input name="settings_movie_default_enabled" id="settings_movie_default_enabled" type="checkbox">
                                        <label></label>
                                    </div>
                                </div>
                            </div>
                            <div class="collapsed column">
                                <div class="collapsed center aligned column">
                                    <div class="ui basic icon" data-tooltip="Apply only to movies added to Bazarr after enabling this option." data-inverted="">
                                        <i class="help circle large icon"></i>
                                    </div>
                                </div>
                            </div>
                        </div>

                        <div class="middle aligned row">
                            <div id="movie_default_languages_label" class="right aligned four wide column">
                                <label>Languages</label>
                            </div>
                            <div class="eleven wide column">
                                <div class='field'>
                                    <select name="settings_movie_default_languages" id="settings_movie_default_languages" multiple="" class="ui fluid search selection dropdown">
                                        %if settings.general.getboolean('single_language') is False:
                                        <option value="">Languages</option>
                                        %else:
                                        <option value="None">None</option>
                                        %end
                                    </select>
                                </div>
                            </div>
                        </div>

                        <div class="middle aligned row">
                            <div id="movie_default_hi_label" class="right aligned four wide column">
                                <label>Hearing-impaired</label>
                            </div>
                            <div class="eleven wide column">
                                <div class="nine wide column">
                                    <div id="settings_movie_default_hi_div" class="ui toggle checkbox" data-hi="{{settings.general.getboolean('movie_default_hi')}}">
                                        <input name="settings_movie_default_hi" id="settings_movie_default_hi" type="checkbox">
                                        <label></label>
                                    </div>
                                </div>
                            </div>
                        </div>
                    </div>
                </div>
            </div>
            <div class="ui bottom attached tab segment" data-tab="notifier">
                <div class="ui container"><button class="submit ui blue right floated button" type="submit" value="Submit" form="settings_form">Save</button></div>
                <div class="ui dividing header">Notifications settings</div>
                <div class="twelve wide column">
                    <div class="ui info message">
                        <p>Thanks to caronc for his work on <a href="https://github.com/caronc/apprise" target="_blank">apprise</a> on which is based the notifications system.</p>
                    </div>
                    <div class="ui info message">
                        <p>Please follow instructions on his <a href="https://github.com/caronc/apprise/wiki" target="_blank">wiki</a> to configure your notifications providers.</p>
                    </div>
                    <div class="ui grid">
                        %for notifier in settings_notifier:
                        <div class="middle aligned row">
                            <div class="right aligned four wide column">
                                <label>{{notifier[0]}}</label>
                            </div>
                            <div class="one wide column">
                                <div id="settings_notifier_{{notifier[0]}}_enabled" class="notifier_enabled ui toggle checkbox" data-notifier-url-div="settings_notifier_{{notifier[0]}}_url_div" data-enabled={{notifier[2]}}>
                                    <input name="settings_notifier_{{notifier[0]}}_enabled" type="checkbox">
                                    <label></label>
                                </div>
                            </div>
                            <div class="eight wide column">
                                <div class='field'>
                                    <div id="settings_notifier_{{notifier[0]}}_url_div" class="ui fluid input">
                                        <input name="settings_notifier_{{notifier[0]}}_url" type="text" value="{{notifier[1] if notifier[1] != None else ''}}">
                                        <div class="test_notification ui blue button" data-notification="{{notifier[1]}}">Test Notification</div>
                                    </div>
                                </div>
                            </div>
                        </div>
                        %end
                    </div>
                </div>
            </div>
            </form>
        </div>
        % include('footer.tpl')
    </body>
</html>


<script>
    function getQueryVariable(variable)
    {
           var query = window.location.search.substring(1);
           var vars = query.split("&");
           for (var i=0;i<vars.length;i++) {
                   var pair = vars[i].split("=");
                   if(pair[0] == variable){return pair[1];}
           }
           return(false);
    }

    if (getQueryVariable("saved") == 'true') {
        new Noty({
			text: 'Settings saved.',
			timeout: 5000,
			progressBar: false,
			animation: {
				open: null,
				close: null
			},
			killer: true,
    		type: 'info',
			layout: 'bottomRight',
			theme: 'semanticui'
		}).show();
    }

    $('.test_notification').on('click', function() {
        const url_field = $(this).prev().val();
        const url_protocol = url_field.split(':')[0];
        const url_string = url_field.split('://')[1];

        $.ajax({
            url: "{{base_url}}test_notification/" + url_protocol + "/" + encodeURIComponent(url_string),
            beforeSend: function () {
                $('#loader').addClass('active');
            },
            complete: function () {
                $('#loader').removeClass('active');
            },
            cache: false
        });
    });

    % from get_args import args
    % if args.no_update:
    $("#div_update").hide();
    % end

    $('.menu .item')
        .tab()
    ;

    $('a:not(.tabs), button:not(.cancel, .test)').on('click', function(){
        $('#loader').addClass('active');
    });

    $('a[target="_blank"]').on('click', function(){
        $('#loader').removeClass('active');
    });

    if ($('#sonarr_ssl_div').data("ssl") === "True") {
                $("#sonarr_ssl_div").checkbox('check');
            } else {
                $("#sonarr_ssl_div").checkbox('uncheck');
            }

    if ($('#radarr_ssl_div').data("ssl") === "True") {
                $("#radarr_ssl_div").checkbox('check');
            } else {
                $("#radarr_ssl_div").checkbox('uncheck');
            }

    if ($('#settings_automatic_div').data("automatic") === "True") {
                $("#settings_automatic_div").checkbox('check');
            } else {
                $("#settings_automatic_div").checkbox('uncheck');
            }

    if ($('#settings_debug').data("debug") === "True") {
                $("#settings_debug").checkbox('check');
            } else {
                $("#settings_debug").checkbox('uncheck');
            }

    if ($('#settings_single_language').data("single-language") === "True") {
                $("#settings_single_language").checkbox('check');
            } else {
                $("#settings_single_language").checkbox('uncheck');
            }

    if ($('#settings_scenename').data("scenename") === "True") {
                $("#settings_scenename").checkbox('check');
            } else {
                $("#settings_scenename").checkbox('uncheck');
            }

    if ($('#settings_embedded').data("embedded") === "True") {
                $("#settings_embedded").checkbox('check');
            } else {
                $("#settings_embedded").checkbox('uncheck');
            }

    if ($('#settings_only_monitored_sonarr').data("monitored") === "True") {
                $("#settings_only_monitored_sonarr").checkbox('check');
            } else {
                $("#settings_only_monitored_sonarr").checkbox('uncheck');
            }

    if ($('#settings_only_monitored_radarr').data("monitored") === "True") {
                $("#settings_only_monitored_radarr").checkbox('check');
            } else {
                $("#settings_only_monitored_radarr").checkbox('uncheck');
            }

    if ($('#settings_adaptive_searching').data("adaptive") === "True") {
                $("#settings_adaptive_searching").checkbox('check');
            } else {
                $("#settings_adaptive_searching").checkbox('uncheck');
            }

    if ($('#settings_addic7ed_random_agents').data("randomagents") === "True") {
                $("#settings_addic7ed_random_agents").checkbox('check');
            } else {
                $("#settings_addic7ed_random_agents").checkbox('uncheck');
            }

    if ($('#settings_opensubtitles_vip').data("osvip") === "True") {
                $("#settings_opensubtitles_vip").checkbox('check');
            } else {
                $("#settings_opensubtitles_vip").checkbox('uncheck');
            }

    if ($('#settings_opensubtitles_ssl').data("osssl") === "True") {
                $("#settings_opensubtitles_ssl").checkbox('check');
            } else {
                $("#settings_opensubtitles_ssl").checkbox('uncheck');
            }

    if ($('#settings_opensubtitles_skip_wrong_fps').data("osfps") === "True") {
                $("#settings_opensubtitles_skip_wrong_fps").checkbox('check');
            } else {
                $("#settings_opensubtitles_skip_wrong_fps").checkbox('uncheck');
            }

    if ($('#settings_use_postprocessing').data("postprocessing") === "True") {
                $("#settings_use_postprocessing").checkbox('check');
                $("#settings_general_postprocessing_cmd_div").removeClass('disabled');
            } else {
                $("#settings_use_postprocessing").checkbox('uncheck');
                $("#settings_general_postprocessing_cmd_div").addClass('disabled');
            }

    $("#settings_use_postprocessing").on('change', function(i, obj) {
        if ($("#settings_use_postprocessing").checkbox('is checked')) {
                $("#settings_general_postprocessing_cmd_div").removeClass('disabled');
            } else {
                $("#settings_general_postprocessing_cmd_div").addClass('disabled');
            }
    });

    if ($('#settings_use_sonarr').data("enabled") === "True") {
                $("#settings_use_sonarr").checkbox('check');
                $("#sonarr_tab").removeClass('disabled');
            } else {
                $("#settings_use_sonarr").checkbox('uncheck');
                $("#sonarr_tab").addClass('disabled');
            }

    $('#settings_use_sonarr').checkbox({
        onChecked: function() {
            $("#sonarr_tab").removeClass('disabled');
            $('#sonarr_validated').checkbox('uncheck');
            $('.form').form('validate form');
            $('#loader').removeClass('active');
        },
        onUnchecked: function() {
            $("#sonarr_tab").addClass('disabled');
        }
    });

    if ($('#settings_use_radarr').data("enabled") === "True") {
                $("#settings_use_radarr").checkbox('check');
                $("#radarr_tab").removeClass('disabled');
            } else {
                $("#settings_use_radarr").checkbox('uncheck');
                $("#radarr_tab").addClass('disabled');
            }

    $('#settings_use_radarr').checkbox({
        onChecked: function() {
            $("#radarr_tab").removeClass('disabled');
            $('#radarr_validated').checkbox('uncheck');
            $('.form').form('validate form');
            $('#loader').removeClass('active');
        },
        onUnchecked: function() {
            $("#radarr_tab").addClass('disabled');
        }
    });

    if ($('#settings_auth_type').val() === "None") {
        $('.auth_option').hide();
    }

    $('#settings_auth_type').dropdown('setting', 'onChange', function(){
        if ($('#settings_auth_type').val() === "None") {
            $('.auth_option').hide();
        }
        else {
            $('.auth_option').show();
        }
    });

    // Load default value for Settings_auth_type
    $('#settings_auth_type').dropdown('clear');
    $('#settings_auth_type').dropdown('set selected','{{!settings.auth.type}}');

    // Remove value from Password input when changing to Form login to prevent bad password saving
    $("#settings_auth_type").on('change', function() {
        if ($(this).val() === 'form'){
            $('#settings_auth_password').val('');
            }
        else {
            $('#settings_auth_password').val('{{settings.auth.password}}');
        }
    });

    $('#settings_languages').dropdown('setting', 'onAdd', function(val, txt){
        $("#settings_serie_default_languages").append(
            $("<option></option>").attr("value", val).text(txt)
        );
        $("#settings_movie_default_languages").append(
            $("<option></option>").attr("value", val).text(txt)
        )
    });

    $('#settings_languages').dropdown('setting', 'onRemove', function(val, txt){
        $("#settings_serie_default_languages").dropdown('remove selected', val);
        $("#settings_serie_default_languages option[value='" + val + "']").remove();

        $("#settings_movie_default_languages").dropdown('remove selected', val);
        $("#settings_movie_default_languages option[value='" + val + "']").remove();
    });

    if ($('#settings_serie_default_enabled_div').data("enabled") === "True") {
        $("#settings_serie_default_enabled_div").checkbox('check');
    } else {
        $("#settings_serie_default_enabled_div").checkbox('uncheck');
    }

    if ($('#settings_serie_default_enabled_div').data("enabled") === "True") {
        $("#settings_serie_default_languages").removeClass('disabled');
        $("#settings_serie_default_hi_div").removeClass('disabled');
    } else {
        $("#settings_serie_default_languages").addClass('disabled');
        $("#settings_serie_default_hi_div").addClass('disabled');
    }

    $('#settings_serie_default_enabled_div').checkbox({
        onChecked: function() {
            $("#settings_serie_default_languages").parent().removeClass('disabled');
            $("#settings_serie_default_hi_div").removeClass('disabled');
        },
        onUnchecked: function() {
            $("#settings_serie_default_languages").parent().addClass('disabled');
            $("#settings_serie_default_hi_div").addClass('disabled');
        }
    });

    if ($('#settings_serie_default_hi_div').data("hi") === "True") {
        $("#settings_serie_default_hi_div").checkbox('check');
    } else {
        $("#settings_serie_default_hi_div").checkbox('uncheck');
    }

    if ($('#settings_movie_default_enabled_div').data("enabled") === "True") {
        $("#settings_movie_default_enabled_div").checkbox('check');
    } else {
        $("#settings_movie_default_enabled_div").checkbox('uncheck');
    }

    if ($('#settings_movie_default_enabled_div').data("enabled") === "True") {
        $("#settings_movie_default_languages").removeClass('disabled');
        $("#settings_movie_default_hi_div").removeClass('disabled');
    } else {
        $("#settings_movie_default_languages").addClass('disabled');
        $("#settings_movie_default_hi_div").addClass('disabled');
    }

    $('#settings_movie_default_enabled_div').checkbox({
        onChecked: function() {
            $("#settings_movie_default_languages").parent().removeClass('disabled');
            $("#settings_movie_default_hi_div").removeClass('disabled');
        },
        onUnchecked: function() {
            $("#settings_movie_default_languages").parent().addClass('disabled');
            $("#settings_movie_default_hi_div").addClass('disabled');
        }
    });

    if ($('#settings_movie_default_hi_div').data("hi") === "True") {
        $("#settings_movie_default_hi_div").checkbox('check');
    } else {
        $("#settings_movie_default_hi_div").checkbox('uncheck');
    }

    if ($("#settings_single_language").checkbox('is checked')) {
        $("#settings_serie_default_languages").parent().removeClass('multiple');
        $("#settings_serie_default_languages").removeAttr('multiple');
        $("#settings_movie_default_languages").parent().removeClass('multiple');
        $("#settings_movie_default_languages").removeAttr('multiple');
    } else {
        $("#settings_serie_default_languages").parent().addClass('multiple');
        $("#settings_serie_default_languages").attr('multiple');
        $("#settings_movie_default_languages").parent().addClass('multiple');
        $("#settings_movie_default_languages").attr('multiple');
    }

    $("#settings_single_language").on('change', function() {
        if ($("#settings_single_language").checkbox('is checked')) {
            $("#settings_serie_default_languages").dropdown('clear');
            $("#settings_movie_default_languages").dropdown('clear');
            $("#settings_serie_default_languages").prepend("<option value='None' selected='selected'>None</option>");
            $("#settings_movie_default_languages").prepend("<option value='None' selected='selected'>None</option>");
            $("#settings_serie_default_languages").parent().removeClass('multiple');
            $("#settings_serie_default_languages").removeAttr('multiple');
            $("#settings_movie_default_languages").parent().removeClass('multiple');
            $("#settings_movie_default_languages").removeAttr('multiple');
        } else {
            $("#settings_serie_default_languages").dropdown('clear');
            $("#settings_movie_default_languages").dropdown('clear');
            $("#settings_serie_default_languages option[value='None']").remove();
            $("#settings_movie_default_languages option[value='None']").remove();
            $("#settings_serie_default_languages").parent().addClass('multiple');
            $("#settings_serie_default_languages").attr('multiple');
            $("#settings_movie_default_languages").parent().addClass('multiple');
            $("#settings_movie_default_languages").attr('multiple');
        }
    });

    $('.notifier_enabled').each(function() {
        if ($(this).data("enabled") === 1) {
                $(this).checkbox('check');
                $('[id=\"' + $(this).data("notifier-url-div") + '\"]').removeClass('disabled');
            } else {
                $(this).checkbox('uncheck');
                $('[id=\"' + $(this).data("notifier-url-div") + '\"]').addClass('disabled');
            }
    });

    $('.notifier_enabled').on('change', function() {
        if ($(this).checkbox('is checked')) {
                $('[id=\"' + $(this).data("notifier-url-div") + '\"]').removeClass('disabled');
            } else {
                $('[id=\"' + $(this).data("notifier-url-div") + '\"]').addClass('disabled');
            }
    });


    $('#settings_loglevel').dropdown('clear');
    $('#settings_loglevel').dropdown('set selected','{{!settings.general.getboolean('debug')}}');
    $('#settings_page_size').dropdown('clear');
    $('#settings_page_size').dropdown('set selected','{{!settings.general.page_size}}');
    $('#settings_proxy_type').dropdown('clear');
    $('#settings_proxy_type').dropdown('set selected','{{!settings.proxy.type}}');
    $('#settings_providers').dropdown('clear');
    $('#settings_providers').dropdown('set selected',{{!enabled_providers}});
    $('#settings_languages').dropdown('clear');
    $('#settings_languages').dropdown('set selected',{{!enabled_languages}});
    $('#settings_branch').dropdown('clear');
    $('#settings_branch').dropdown('set selected','{{!settings.general.branch}}');
    $('#settings_sonarr_sync').dropdown('clear');
    $('#settings_sonarr_sync').dropdown('set selected','{{!settings.sonarr.full_update}}');
    $('#settings_radarr_sync').dropdown('clear');
    $('#settings_radarr_sync').dropdown('set selected','{{!settings.radarr.full_update}}');

    $('#settings_loglevel').dropdown();
    $('#settings_providers').dropdown();
    $('#settings_languages').dropdown();
    $('#settings_serie_default_languages').dropdown();
    $('#settings_movie_default_languages').dropdown();
    %if settings.general.serie_default_language is not None:
    $('#settings_serie_default_languages').dropdown('set selected',{{!settings.general.serie_default_language}});
    %end
    %if settings.general.movie_default_language is not None:
    $('#settings_movie_default_languages').dropdown('set selected',{{!settings.general.movie_default_language}});
    %end
    $('#settings_branch').dropdown();
    $('#settings_sonarr_sync').dropdown();
    $('#settings_radarr_sync').dropdown();
</script>

<script>
    // form validation
    $('#settings_form')
        .form({
            fields: {
                settings_general_ip	: {
                    rules : [
                        {
                            type : 'regExp[/^((25[0-5]|2[0-4][0-9]|[01]?[0-9][0-9]?)\.){3}(25[0-5]|2[0-4][0-9]|[01]?[0-9][0-9]?)$/]'
                        },
                        {
                            type : 'empty'
                        }
                    ]
                },
                settings_general_port : {
                    rules : [
                        {
                            type : 'integer[1..65535]'
                        },
                        {
                            type : 'empty'
                        }
                    ]
                },
                settings_auth_password : {
                    depends: 'settings_auth_username',
                    rules : [
                        {
                            type : 'empty',
                            prompt : 'This field must have a value and you must type it again if you change your username.'
                        }
                    ]
                },
                sonarr_validated_checkbox : {
                    depends: 'settings_general_use_sonarr',
                    rules : [
                        {
                            type : 'checked'
                        }
                    ]
                },
                settings_sonarr_ip : {
                    depends: 'settings_general_use_sonarr',
                    rules : [
                        {
                            type : 'empty'
                        }
                    ]
                },
                settings_sonarr_port : {
                    depends: 'settings_general_use_sonarr',
                    rules : [
                        {
                            type : 'integer[1..65535]'
                        },
                        {
                            type : 'empty'
                        }
                    ]
                },
                settings_sonarr_apikey : {
                    depends: 'settings_general_use_sonarr',
                    rules : [
                        {
                            type : 'exactLength[32]'
                        },
                        {
                            type : 'empty'
                        }
                    ]
                },
                radarr_validated_checkbox : {
                    depends: 'settings_general_use_radarr',
                    rules : [
                        {
                            type : 'checked'
                        }
                    ]
                },
                settings_radarr_ip : {
                    depends: 'settings_general_use_radarr',
                    rules : [
                        {
                            type : 'empty'
                        }
                    ]
                },
                settings_radarr_port : {
                    depends: 'settings_general_use_radarr',
                    rules : [
                        {
                            type : 'integer[1..65535]'
                        },
                        {
                            type : 'empty'
                        }
                    ]
                },
                settings_radarr_apikey : {
                    depends: 'settings_general_use_radarr',
                    rules : [
                        {
                            type : 'exactLength[32]'
                        },
                        {
                            type : 'empty'
                        }
                    ]
                },
                settings_subliminal_providers : {
                    rules : [
                        {
                            type : 'minCount[1]'
                        },
                        {
                            type : 'empty'
                        }
                    ]
                },
                settings_subliminal_languages : {
                    rules : [
                        {
                            type : 'minCount[1]'
                        },
                        {
                            type : 'empty'
                        }
                    ]
                }
            },
            inline : true,
            on     : 'blur',
            onFailure: function(){
                $('#form_validation_error').show();
                $('.submit').addClass('disabled');
                return false;
            },
            onSuccess: function(){
                $('#form_validation_error').hide();
                $('.submit').removeClass('disabled');
                $('#loader').addClass('active');
            }
        })
    ;

    if ($('#settings_proxy_type').val() === "None") {
        $('.proxy_option').hide();
        $('#settings_form').form('remove rule', 'settings_proxy_url', 'empty');
        $('#settings_form').form('remove rule', 'settings_proxy_port', 'empty');
        $('#settings_form').form('remove rule', 'settings_proxy_port', 'integer[1..65535]');
    }
    else {
        $('#settings_form').form('add rule', 'settings_proxy_url', 'empty');
        $('#settings_form').form('add rule', 'settings_proxy_port', 'empty');
        $('#settings_form').form('add rule', 'settings_proxy_port', 'integer[1..65535]');
    }

    $('#settings_proxy_type').dropdown('setting', 'onChange', function(){
        if ($('#settings_proxy_type').val() === "None") {
            $('.proxy_option').hide();
            $('#settings_form').form('remove rule', 'settings_proxy_url', 'empty');
            $('#settings_form').form('remove rule', 'settings_proxy_port', 'empty');
            $('#settings_form').form('remove rule', 'settings_proxy_port', 'integer[1..65535]');
        }
        else {
            $('.proxy_option').show();
            $('#settings_form').form('add rule', 'settings_proxy_url', 'empty');
            $('#settings_form').form('add rule', 'settings_proxy_port', 'empty');
            $('#settings_form').form('add rule', 'settings_proxy_port', 'integer[1..65535]');
        }
    });

    $('#settings_providers').dropdown('setting', 'onChange', function(){
        $('.form').form('validate field', 'settings_subliminal_providers');
    });

    $("#settings_providers > option").each(function() {
        $('#'+$(this).val()+'_option').hide();
    });

    $("#settings_providers > option:selected").each(function() {
        $('[id='+this.value+']').checkbox('check');
        $('#'+$(this).val()+'_option').show();
    });

    $('.provider').checkbox({
        onChecked: function() {
            $('#settings_providers').dropdown('set selected', $(this).parent().attr('id'));
            $('#'+$(this).parent().attr('id')+'_option').show();
        },
        onUnchecked: function() {
            $('#settings_providers').dropdown('remove selected', $(this).parent().attr('id'));
            $('#'+$(this).parent().attr('id')+'_option').hide();
        }
    });

    $('#settings_languages').dropdown('setting', 'onChange', function(){
        $('.form').form('validate field', 'settings_subliminal_languages');
    });

    $(function() {
        $('.form').form('validate form');
        $('#loader').removeClass('active');
    });

    $('#settings_form').on('focusout', function() {
        $('.form').form('validate form');
        $('#loader').removeClass('active');
    });

    $('#settings_auth_username').on('keyup', function() {
    	$('#settings_auth_password').val('');
        $('.form').form('validate form');
        $('#loader').removeClass('active');
    });

    $('#sonarr_validate').on('click', function() {
        if ($('#sonarr_ssl_div').checkbox('is checked')) {
            protocol = 'https';
        } else {
            protocol = 'http';
        }
        const sonarr_url = $('#settings_sonarr_ip').val() + ":" + $('#settings_sonarr_port').val() + $('#settings_sonarr_baseurl').val().replace(/\/$/, "") + "/api/system/status?apikey=" + $('#settings_sonarr_apikey').val();

        $.getJSON("{{base_url}}test_url/" + protocol + "/" + encodeURIComponent(sonarr_url), function (data) {
            if (data.status) {
                $('#sonarr_validated').checkbox('check');
                $('#sonarr_validation_result').text('Test successful: Sonarr v' + data.version).css('color', 'green');
                $('.form').form('validate form');
                $('#loader').removeClass('active');
            } else {
                $('#sonarr_validated').checkbox('uncheck');
                $('#sonarr_validation_result').text('Test failed').css('color', 'red');
                $('.form').form('validate form');
                $('#loader').removeClass('active');
            }
        });
    });

    $('.sonarr_config').on('keyup', function() {
        $('#sonarr_validated').checkbox('uncheck');
        $('#sonarr_validation_result').text('You must test your Sonarr connection settings before saving settings.').css('color', 'red');
        $('.form').form('validate form');
        $('#loader').removeClass('active');
    });

    $('#settings_sonarr_ssl').on('change', function() {
        $('#sonarr_validated').checkbox('uncheck');
        $('#sonarr_validation_result').text('You must test your Sonarr connection settings before saving settings.').css('color', 'red');
        $('.form').form('validate form');
        $('#loader').removeClass('active');
    });

    $("#sonarr_validated").checkbox('check');

    $('#radarr_validate').on('click', function() {
        if ($('#radarr_ssl_div').checkbox('is checked')) {
            protocol = 'https';
        } else {
            protocol = 'http';
        }
        const radarr_url = $('#settings_radarr_ip').val() + ":" + $('#settings_radarr_port').val() + $('#settings_radarr_baseurl').val().replace(/\/$/, "") + "/api/system/status?apikey=" + $('#settings_radarr_apikey').val();

        $.getJSON("{{base_url}}test_url/" + protocol + "/" + encodeURIComponent(radarr_url), function (data) {
            if (data.status) {
                $('#radarr_validated').checkbox('check');
                $('#radarr_validation_result').text('Test successful: Radarr v' + data.version).css('color', 'green');
                $('.form').form('validate form');
                $('#loader').removeClass('active');
            } else {
                $('#radarr_validated').checkbox('uncheck');
                $('#radarr_validation_result').text('Test failed').css('color', 'red');
                $('.form').form('validate form');
                $('#loader').removeClass('active');
            }
        });
    });

    $('.radarr_config').on('keyup', function() {
        $('#radarr_validated').checkbox('uncheck');
        $('#radarr_validation_result').text('You must test your Radarr connection settings before saving settings.').css('color', 'red');
        $('.form').form('validate form');
        $('#loader').removeClass('active');
    });

    $('#settings_radarr_ssl').on('change', function() {
        $('#radarr_validated').checkbox('uncheck');
        $('#radarr_validation_result').text('You must test your Radarr connection settings before saving settings.').css('color', 'red');
        $('.form').form('validate form');
        $('#loader').removeClass('active');
    });

    $("#radarr_validated").checkbox('check');
</script><|MERGE_RESOLUTION|>--- conflicted
+++ resolved
@@ -1391,7 +1391,6 @@
 
                         <div class="middle aligned row">
                             <div class="right aligned four wide column">
-<<<<<<< HEAD
                                 <label>Subscene</label>
                             </div>
                             <div class="one wide column">
@@ -1438,9 +1437,6 @@
                         <div class="middle aligned row">
                             <div class="right aligned four wide column">
                                 <label>Titlovi</label>
-=======
-                                <label>TheSubDB</label>
->>>>>>> 03e3e345
                             </div>
                             <div class="one wide column">
                                 <div id="titlovi" class="ui toggle checkbox provider">
