--- conflicted
+++ resolved
@@ -91,25 +91,6 @@
 		
 		<div style='padding-left: 2em; padding-right: 2em;' class='ui container'>
 			<div id="divdetails" class="ui container">
-<<<<<<< HEAD
-				<img class="left floated ui image" style="max-height:250px;" src="{{base_url}}image_proxy_movies{{details[2]}}">
-				<div class="ui right floated basic icon buttons">
-					<button id="scan_disk" class="ui button" data-tooltip="Scan disk for subtitles" data-inverted=""><i class="ui inverted large compact refresh icon"></i></button>
-					<button id="search_missing_subtitles_movie" class="ui button" data-tooltip="Download missing subtitles" data-inverted=""><i class="ui inverted huge compact search icon"></i></button>
-					<%
-					subs_languages = ast.literal_eval(str(details[7]))
-					subs_languages_list = []
-					if subs_languages is not None:
-						for subs_language in subs_languages:
-							subs_languages_list.append(subs_language)
-						end
-					end
-					%>
-					%if subs_languages is not None:
-					<button class="manual_search ui button" data-tooltip="Manually search for subtitles" data-inverted="" data-moviePath="{{details[8]}}" data-scenename="{{details[12]}}" data-language="{{subs_languages_list}}" data-hi="{{details[4]}}" data-forced="{{details[15]}}" data-movie_title="{{details[0]}}" data-radarrId="{{details[10]}}"><i class="ui inverted large compact user icon"></i></button>
-					%end
-					<button id="config" class="ui button" data-tooltip="Edit movie" data-inverted="" data-tmdbid="{{details[5]}}" data-title="{{details[0]}}" data-poster="{{details[2]}}" data-audio="{{details[6]}}" data-languages="{{!subs_languages_list}}" data-hearing-impaired="{{details[4]}}"><i class="ui inverted large compact configure icon"></i></button>
-=======
 				<div class="ui stackable grid">
 					<div class="three wide column">
 						<img class="left floated ui image" style="max-height:250px;" src="{{base_url}}image_proxy_movies{{details[2]}}">
@@ -143,7 +124,7 @@
 										end
 										%>
 										%if subs_languages is not None:
-										<button class="manual_search ui button" data-tooltip="Manually search for subtitles" data-inverted="" data-moviePath="{{details[8]}}" data-scenename="{{details[12]}}" data-language="{{subs_languages_list}}" data-hi="{{details[4]}}" data-movie_title="{{details[0]}}" data-radarrId="{{details[10]}}"><i class="ui inverted large compact user icon"></i></button>
+										<button class="manual_search ui button" data-tooltip="Manually search for subtitles" data-inverted="" data-moviePath="{{details[8]}}" data-scenename="{{details[12]}}" data-language="{{subs_languages_list}}" data-hi="{{details[4]}}" data-forced="{{details[15]}}" data-movie_title="{{details[0]}}" data-radarrId="{{details[10]}}"><i class="ui inverted large compact user icon"></i></button>
 										%end
 										<button id="config" class="ui button" data-tooltip="Edit movie" data-inverted="" data-tmdbid="{{details[5]}}" data-title="{{details[0]}}" data-poster="{{details[2]}}" data-audio="{{details[6]}}" data-languages="{{!subs_languages_list}}" data-hearing-impaired="{{details[4]}}"><i class="ui inverted large compact configure icon"></i></button>
 									</div>
@@ -169,7 +150,6 @@
 							</div>
 						</div>
 					</div>
->>>>>>> 07c37b82
 				</div>
 
 				<div id="fondblanc" class="ui container">
