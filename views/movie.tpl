<!DOCTYPE html>
<html lang="en">
	<head>
		<script src="{{base_url}}static/jquery/jquery-latest.min.js"></script>
		<script src="{{base_url}}static/semantic/semantic.min.js"></script>
		<script src="{{base_url}}static/jquery/tablesort.js"></script>
		<script src="{{base_url}}static/datatables/jquery.dataTables.min.js"></script>
		<script src="{{base_url}}static/datatables/dataTables.semanticui.min.js"></script>
		<link rel="stylesheet" href="{{base_url}}static/semantic/semantic.css">
		<link rel="stylesheet" type="text/css" href="{{base_url}}static/datatables/datatables.min.css"/>
		<link rel="stylesheet" type="text/css" href="{{base_url}}static/datatables/semanticui.min.css"/>

		<link rel="apple-touch-icon" sizes="120x120" href="{{base_url}}static/apple-touch-icon.png">
		<link rel="icon" type="image/png" sizes="32x32" href="{{base_url}}static/favicon-32x32.png">
		<link rel="icon" type="image/png" sizes="16x16" href="{{base_url}}static/favicon-16x16.png">
		<link rel="manifest" href="{{base_url}}static/manifest.json">
		<link rel="mask-icon" href="{{base_url}}static/safari-pinned-tab.svg" color="#5bbad5">
		<link rel="shortcut icon" href="{{base_url}}static/favicon.ico">
		<meta name="msapplication-config" content="{{base_url}}static/browserconfig.xml">
		<meta name="theme-color" content="#ffffff">
		
		<title>{{details.title}} - Bazarr</title>
		<style>
			body {
				background-color: #1b1c1d;
				background-image: url("{{base_url}}image_proxy_movies{{details.fanart}}");
				background-repeat: no-repeat;
				background-attachment: fixed;
				background-size: cover;
				background-position:center center;
			}
			#divdetails {
				background-color: rgba(0, 0, 0, 0.9);
				color: #ffffff;
				margin-top: 6em;
				margin-bottom: 3em;
				padding: 2em;
				border-radius: 1px;
				box-shadow: 0 0 5px 5px #000000;
				min-height: calc(250px + 4em);
			}
			#fondblanc {
				background-color: #ffffff;
				opacity: 0.9;
				border-radius: 1px;
				box-shadow: 0 0 3px 3px #ffffff;
				margin-top: 32px;
				margin-bottom: 3em;
				padding-top: 2em;
				padding-left: 2em;
				padding-right: 2em;
				padding-bottom: 1em;
				text-color: black;
				overflow-x:auto;
			}
			.ui.basic.button:hover, .ui.basic.buttons .button:hover {
				background: transparent !important;
			}
			.ui.basic.button:active, .ui.basic.buttons .button:active {
				background: transparent !important;
			}
			.ui.basic.button:focus, .ui.basic.buttons .button:focus {
				background: transparent !important;
			}
			.ui.basic.button:visited, .ui.basic.buttons .button:visited {
				background: transparent !important;
			}

			.criteria_matched {
				background-color: #e6ffe6 !important;
				line-height: 0 !important;
			}

			.criteria_not_matched {
				background-color: #ffcccc !important;
				line-height: 0 !important;
			}
		</style>
	</head>
	<body>
		%import ast
		%from get_languages import *
        %from config import settings
        %from helper import path_replace_movie
		%single_language = settings.general.getboolean('single_language')
		<div style="display: none;"><img src="{{base_url}}image_proxy_movies{{details.fanart}}"></div>
		<div id='loader' class="ui page dimmer">
		   	<div id="loader_text" class="ui indeterminate text loader">Loading...</div>
		</div>
		% include('menu.tpl')
		
		<div style='padding-left: 2em; padding-right: 2em;' class='ui container'>
			<div id="divdetails" class="ui container">
				<div class="ui stackable grid">
					<div class="three wide column">
						<img class="left floated ui image" style="max-height:250px;" src="{{base_url}}image_proxy_movies{{details.poster}}">
					</div>

					<div class="thirteen wide column">
						<div class="ui stackable grid">
							<div class="ui row">
								<div class="twelve wide left aligned column">
									<h2>
					                    %if details.monitored == 'True':
					                    <span data-tooltip="Movie monitored in Radarr"><i class="bookmark icon"></i></span>
					                    %else:
					                    <span data-tooltip="Movie unmonitored in Radarr"><i class="bookmark outline icon"></i></span>
					                    %end
										{{details.title}}
					                </h2>
								</div>

								<div class="four wide right aligned column">
									<div class="ui right floated basic icon buttons">
										<button id="scan_disk" class="ui button" data-tooltip="Scan disk for subtitles" data-inverted=""><i class="ui inverted large compact refresh icon"></i></button>
										<button id="search_missing_subtitles_movie" class="ui button" data-tooltip="Download missing subtitles" data-inverted=""><i class="ui inverted huge compact search icon"></i></button>
										<%
										subs_languages = ast.literal_eval(str(details.languages))
										subs_languages_list = []
										if subs_languages is not None:
											for subs_language in subs_languages:
												subs_languages_list.append(subs_language)
											end
										end
										%>
										%if subs_languages is not None:
										<button class="manual_search ui button" data-tooltip="Manually search for subtitles" data-inverted="" data-moviePath="{{details.path}}" data-scenename="{{details.scene_name}}" data-language="{{subs_languages_list}}" data-hi="{{details.hearing_impaired}}" data-forced="{{details.forced}}" data-movie_title="{{details.title}}" data-radarrId="{{details.radarr_id}}"><i class="ui inverted large compact user icon"></i></button>
										%end
										<button id="config" class="ui button" data-tooltip="Edit movie" data-inverted="" data-tmdbid="{{details.tmdb_id}}" data-title="{{details.title}}" data-poster="{{details.poster}}" data-audio="{{details.audio_language}}" data-languages="{{!subs_languages_list}}" data-hearing-impaired="{{details.hearing_impaired}}" data-forced="{{details.forced}}"><i class="ui inverted large compact configure icon"></i></button>
									</div>
								</div>
							</div>

							<div class="ui row">
								{{details.overview}}
							</div>

							<div class="ui row">
								<div class="ui tiny inverted label" style='background-color: #777777;'>{{details.audio_language}}</div>
								<div class="ui tiny inverted label" style='background-color: #35c5f4;'>{{details.path}}</div>
								% if details.scene_name is not None:
								<div class="ui tiny inverted label" style='background-color: orange;'>{{details.scene_name}}</div>
								% end
							</div>

							<div class="ui row" style="padding-bottom: 0.5em;">
								%for language in subs_languages_list:
								<div class="ui tiny inverted label" style='background-color: #35c5f4;'>{{language}}</div>
								%end
							</div>

							<div class="ui row" style="padding-top: 0em;">
								<div class="ui tiny inverted label" style='background-color: #777777;'>Hearing-impaired: {{details.hearing_impaired}}</div>
								<div class="ui tiny inverted label" style='background-color: #777777;'>Forced: {{details.forced}}</div>
							</div>
						</div>
					</div>
				</div>

				<div id="fondblanc" class="ui container">
					<table class="ui very basic single line selectable table">
						<thead>
							<tr>
								<th>Subtitles path</th>
								<th>Language</th>
								<th></th>
							</tr>
						</thead>
						<tbody>
							<%
							subtitles_files = ast.literal_eval(str(details.subtitles))
							subtitles_files.sort()
							if subtitles_files is not None:
								for subtitles_file in subtitles_files:
									if subtitles_file[0].endswith(':forced'):
										forced = True
									else:
										forced = False
									end
							%>
							<tr>
								<td>{{path_replace_movie(subtitles_file[1]) if subtitles_file[1] is not None else 'Video file subtitles track'}}</td>
								<td><div class="ui tiny inverted label" style='background-color: #777777;'>{{language_from_alpha2(subtitles_file[0].split(':')[0])}}{{' forced' if forced else ''}}</div></td>
								<td>
									%if subtitles_file[1] is not None:
									<a class="remove_subtitles ui inverted basic compact icon" data-tooltip="Delete subtitles file from disk" data-inverted="" data-position="top right" data-moviePath="{{details.path}}" data-subtitlesPath="{{path_replace_movie(subtitles_file[1])}}" data-language="{{alpha3_from_alpha2(subtitles_file[0].split(':')[0])}}" data-radarrId={{details.radarr_id}}>
										<i class="ui black delete icon"></i>
									</a>
									%end
								</td>
							</tr>
							<%
								end
								if len(subtitles_files) == 0:
							%>
							<tr><td colspan="3">No subtitles detected for this movie.</td></tr>
							<%
								end
							end
							%>
						</tbody>
					</table>
					<%
					if details.missing_subtitles is not None:
						missing_subs_languages = ast.literal_eval(details.missing_subtitles)
					else:
						missing_subs_languages = []
					end
                	from get_subtitle import search_active
					if missing_subs_languages is not None:
					%>
					<table class="ui very basic single line selectable table">
						<thead>
							<tr>
								<th>Missing subtitles</th>
							</tr>
						</thead>
					</table>
					<%
						for missing_subs_language in missing_subs_languages:
							if len(missing_subs_language) > 2:
								forced = missing_subs_language[2]
								forced_bool = True
							else:
								forced = False
								forced_bool = False
							end

						    if details.failed_attempts is not None and settings.general.getboolean('adaptive_searching') and missing_subs_language in details.failed_attempts:
                                for lang in ast.literal_eval(details.failed_attempts):
                                    if missing_subs_language in lang:
                                        if search_active(lang[1]):
					%>
<<<<<<< HEAD
							<a class="get_subtitle ui small blue label" data-moviePath="{{details.path}}" data-scenename="{{details.scene_name}}" data-language="{{alpha3_from_alpha2(str(missing_subs_language.split(':')[0]))}}" data-hi="{{details.hearing_impaired}}" data-forced="{{details.forced}}" data-radarrId={{details.radarr_id}}>
=======
							<a class="get_subtitle ui small blue label" data-moviePath="{{details[8]}}" data-scenename="{{details[12]}}" data-language="{{alpha3_from_alpha2(str(missing_subs_language.split(':')[0]))}}" data-hi="{{details[4]}}" data-forced="{{forced_bool}}" data-radarrId={{details[10]}}>
>>>>>>> 00f0843e
								{{language_from_alpha2(str(missing_subs_language.split(':')[0]))}}{{' forced' if forced else ''}}
								<i style="margin-left:3px; margin-right:0" class="search icon"></i>
							</a>
                                        %else:
<<<<<<< HEAD
                            <a data-tooltip="Automatic searching delayed (adaptive search)" data-position="top left" data-inverted="" class="get_subtitle ui small red label" data-moviePath="{{details.path}}" data-scenename="{{details.scene_name}}" data-language="{{alpha3_from_alpha2(str(missing_subs_language.split(':')[0]))}}" data-hi="{{details.hearing_impaired}}" data-forced="{{details.forced}}" data-radarrId={{details.radarr_id}}>
=======
                            <a data-tooltip="Automatic searching delayed (adaptive search)" data-position="top left" data-inverted="" class="get_subtitle ui small red label" data-moviePath="{{details[8]}}" data-scenename="{{details[12]}}" data-language="{{alpha3_from_alpha2(str(missing_subs_language.split(':')[0]))}}" data-hi="{{details[4]}}" data-forced="{{forced_bool}}" data-radarrId={{details[10]}}>
>>>>>>> 00f0843e
								{{language_from_alpha2(str(missing_subs_language.split(':')[0]))}}{{' forced' if forced else ''}}
								<i style="margin-left:3px; margin-right:0" class="search icon"></i>
							</a>
					<%
                                        end
                                    end
                                end
                            else:
                    %>
<<<<<<< HEAD
                            <a class="get_subtitle ui small blue label" data-moviePath="{{details.path}}" data-scenename="{{details.scene_name}}" data-language="{{alpha3_from_alpha2(str(missing_subs_language.split(':')[0]))}}" data-hi="{{details.hearing_impaired}}" data-forced="{{details.forced}}" data-radarrId={{details.radarr_id}}>
=======
                            <a class="get_subtitle ui small blue label" data-moviePath="{{details[8]}}" data-scenename="{{details[12]}}" data-language="{{alpha3_from_alpha2(str(missing_subs_language.split(':')[0]))}}" data-hi="{{details[4]}}" data-forced="{{forced_bool}}" data-radarrId={{details[10]}}>
>>>>>>> 00f0843e
								{{language_from_alpha2(str(missing_subs_language.split(':')[0]))}}{{' forced' if forced else ''}}
								<i style="margin-left:3px; margin-right:0" class="search icon"></i>
							</a>
                    <%
                            end
						end
					end
					%>
				</div>
			</div>
		</div>

		<div class="config_dialog ui small modal">
			<i class="close icon"></i>
			<div class="header">
				<div id="movie_title"></div>
			</div>
			<div class="content">
				<form name="movie_form" id="movie_form" action="" method="post" class="ui form">
					<div class="ui grid">
						<div class="four wide column">
							<img id="movie_poster" class="ui image" src="">
						</div>
						<div class="twelve wide column">
							<div class="ui grid">
								<div class="middle aligned row">
									<div class="right aligned five wide column">
										<label>Audio language</label>
									</div>
									<div class="nine wide column">
										<div id="movie_audio_language"></div>
									</div>
								</div>
								<div class="middle aligned row">
									<div class="right aligned five wide column">
										<label>Subtitles languages</label>
									</div>
									<div class="nine wide column">
										<select name="languages" id="movie_languages" {{!'multiple="" ' if single_language is False else ''}} class="ui fluid selection dropdown">
											<option value="">Languages</option>
											%if single_language:
                                        	<option value="None">None</option>
                                        	%end
											%for language in languages:
											<option value="{{language.code2}}">{{language.name}}</option>
											%end
										</select>
									</div>
								</div>
								<div class="middle aligned row">
									<div class="right aligned five wide column">
										<label>Hearing-impaired</label>
									</div>
									<div class="nine wide column">
										<div id="movie_hearing-impaired_div" class="ui toggle checkbox">
											<input name="hearing_impaired" id="movie_hearing-impaired" type="checkbox">
											<label></label>
										</div>
									</div>
								</div>
								<div class="middle aligned row">
									<div class="right aligned five wide column">
										<label>Forced</label>
									</div>
									<div class="nine wide column">
										<select name="forced" id="movie_forced" class="ui fluid selection dropdown">
											<option value="False">False</option>
											<option value="True">True</option>
											<option value="Both">Both</option>
										</select>
									</div>
								</div>
							</div>
						</div>
					</div>
				</form>
			</div>
			<div class="actions">
				<button class="ui cancel button" >Cancel</button>
				<button type="submit" name="save" value="save" form="movie_form" class="ui blue approve button">Save</button>
			</div>
		</div>

		<div class="search_dialog ui modal">
			<i class="close icon"></i>
			<div class="header">
				<span id="movie_title_span"></span>
			</div>
			<div class="scrolling content">
				<table id="search_result" class="display" style="width:100%">
					<thead>
						<tr>
							<th style="text-align: left;">Score:</th>
							<th style="text-align: left;">Language:</th>
							<th style="text-align: left;">Hearing-impaired:</th>
							<th style="text-align: left;">Provider:</th>
							<th style="text-align: left;">Based on:</th>
							<th></th>
						</tr>
					</thead>
				</table>
			</div>
			<div class="actions">
				<button class="ui cancel button" >Cancel</button>
			</div>
		</div>

		% include('footer.tpl')
	</body>
</html>

<script>
	$('#scan_disk').on('click', function(){
		$('#loader_text').text("Scanning disk for existing subtitles...");
		window.location = '{{base_url}}scan_disk_movie/{{no}}';
	});

	$('#search_missing_subtitles_movie').on('click', function(){
		$(this).addClass('disabled');
		$(this).find('i:first').addClass('loading');
	    $.ajax({
            url: '{{base_url}}search_missing_subtitles_movie/{{no}}'
        })
	});

	$('.remove_subtitles').on('click', function(){
		const values = {
			moviePath: $(this).attr("data-moviePath"),
			language: $(this).attr("data-language"),
			subtitlesPath: $(this).attr("data-subtitlesPath"),
			radarrId: $(this).attr("data-radarrId"),
			tmdbid: {{tmdbid}}
		};

		$('#loader_text').text("Deleting subtitle from disk...");

		$.ajax({
			url: "{{base_url}}remove_subtitles_movie",
			type: "POST",
			dataType: "json",
			data: values
		});
		$(document).ajaxStart(function(){
			$('#loader').addClass('active');
		});
		$(document).ajaxStop(function(){
			window.location.reload();
		});
	});

	$('.get_subtitle').on('click', function(){
		const values = {
			moviePath: $(this).attr("data-moviePath"),
			sceneName: $(this).attr("data-sceneName"),
			language: $(this).attr("data-language"),
			hi: $(this).attr("data-hi"),
			forced: $(this).attr("data-forced"),
			radarrId: $(this).attr("data-radarrId"),
			tmdbid: {{tmdbid}},
			title: "{{!details.title.replace("'", "\\'")}}"
		};

		$('#loader_text').text("Downloading subtitle to disk...");

		$.ajax({
			url: "{{base_url}}get_subtitle_movie",
			type: "POST",
			dataType: "json",
			data: values
		});
		$(document).ajaxStart(function(){
			$('#loader').addClass('active');
		});
		$(document).ajaxStop(function(){
			window.location.reload();
		});
	});

	$('a, .menu .item, button:not(#config, .cancel, .manual_search, #search_missing_subtitles_movie)').on('click', function(){
		$('#loader').addClass('active');
	});

	$('.modal')
		.modal({
			autofocus: false
		});

	$('#config').on('click', function(){
		$('#movie_form').attr('action', '{{base_url}}edit_movie/{{no}}');

		$("#movie_title").html($(this).data("title"));
		$("#movie_poster").attr("src", "{{base_url}}image_proxy_movies" + $(this).data("poster"));

		$("#movie_audio_language").html($(this).data("audio"));

		$('#movie_languages').dropdown('clear');
		const languages_array = eval($(this).data("languages"));
		$('#movie_languages').dropdown('set selected',languages_array);

		$('#movie_forced').dropdown('clear');
		$('#movie_forced').dropdown('set selected',$(this).data("forced"));

		if ($(this).data("hearing-impaired") === "True") {
			$("#movie_hearing-impaired_div").checkbox('check');
		} else {
			$("#movie_hearing-impaired_div").checkbox('uncheck');
		}

		$('.config_dialog').modal('show');
	});

	$('.manual_search').on('click', function(){
		$("#movie_title_span").html($(this).data("movie_title"));

		moviePath = $(this).attr("data-moviePath");
		sceneName = $(this).attr("data-sceneName");
		language = $(this).attr("data-language");
		hi = $(this).attr("data-hi");
		forced = $(this).attr("data-forced");
		radarrId = $(this).attr("data-radarrId");
		var languages = Array.from({{!subs_languages_list}});
		var is_pb = languages.includes('pb');
		var is_pt = languages.includes('pt');

		const values = {
			moviePath: moviePath,
			sceneName: sceneName,
			language: language,
			hi: hi,
			forced: forced,
			radarrId: radarrId,
			title: "{{!details.title.replace("'", "\'")}}"
		};

		$('#search_result').DataTable( {
		    destroy: true,
		    language: {
				loadingRecords: '<br><div class="ui active inverted dimmer" style="width: 95%;"><div class="ui centered inline loader"></div></div><br>',
				zeroRecords: 'No subtitles found for this movie'
		    },
		    paging: true,
			lengthChange: false,
			pageLength: 5,
    		searching: false,
    		ordering: false,
    		processing: false,
        	serverSide: false,
        	ajax: {
				url: '{{base_url}}manual_search_movie',
				type: 'POST',
                data: values
			},
			drawCallback: function(settings) {
                $('.inline.dropdown').dropdown();
			},
			columns: [
				{ data: 'score',
				render: function ( data, type, row ) {
        			return data +'%';
    				}
				},
				{ data: null,
				render: function ( data, type, row ) {
		    		if ( data.language === "pt" && is_pb === true && is_pt === false) {
		    			return 'pb'
					} else if ( data.language === "pt:forced" && is_pb === true && is_pt === false) {
		    			return 'pb:forced'
					} else {
		    			return data.language
					}
					}
				},
				{ data: 'hearing_impaired' },
				{ data: null,
				render: function ( data, type, row ) {
        			return '<a href="'+data.url+'" target="_blank">'+data.provider+'</a>';
    				}
				},
				{ data: null,
				render: function ( data, type, row ) {
					const array_matches = data.matches;
					const array_dont_matches = data.dont_matches;
					let i;
					let text = '<div class="ui inline dropdown"><i class="green check icon"></i><div class="text">';
					text += array_matches.length;
					text += '</div><i class="dropdown icon"></i><div class="menu">';
					for (i = 0; i < array_matches.length; i++) {
						text += '<div class="criteria_matched disabled item">' + array_matches[i] + '</div>';
					}
					text += '</div></div>';
					text += '<div class="ui inline dropdown"><i class="red times icon"></i><div class="text">';
					text += array_dont_matches.length;
					text += '</div><i class="dropdown icon"></i><div class="menu">';
					for (i = 0; i < array_dont_matches.length; i++) {
						text += '<div class="criteria_not_matched disabled item">' + array_dont_matches[i] + '</div>';
					}
					text += '</div></div>';
        			return text;
    				}
				},
				{ data: null,
				render: function ( data, type, row ) {
        			return '<a href="#" class="ui tiny label" onclick="manual_get(this, moviePath, sceneName, hi, radarrId)" data-subtitle="'+data.subtitle+'" data-provider="'+data.provider+'" data-language="'+data.language+'"><i class="ui download icon" style="margin-right:0px" ></i></a>';
    				}
				}
			]
		} );

		$('.search_dialog')
			.modal({
				centered: false
			})
			.modal('show')
		;
	});

	function manual_get(button, episodePath, sceneName, hi){
		const values = {
				subtitle: $(button).attr("data-subtitle"),
				provider: $(button).attr("data-provider"),
				moviePath: moviePath,
				sceneName: sceneName,
				language: $(button).attr("data-language"),
				hi: hi,
				radarrId: radarrId,
				title: "{{!details.title.replace("'", "\\'")}}"
		};

		$('#loader_text').text("Downloading subtitle to disk...");
		$('#loader').addClass('active');

		$('.search_dialog').modal('hide');

		$.ajax({
			url: "{{base_url}}manual_get_subtitle_movie",
			type: "POST",
			dataType: "json",
			data: values
		});
		$(document).ajaxStop(function(){
			window.location.reload();
		});
	}
</script><|MERGE_RESOLUTION|>--- conflicted
+++ resolved
@@ -231,20 +231,12 @@
                                     if missing_subs_language in lang:
                                         if search_active(lang[1]):
 					%>
-<<<<<<< HEAD
 							<a class="get_subtitle ui small blue label" data-moviePath="{{details.path}}" data-scenename="{{details.scene_name}}" data-language="{{alpha3_from_alpha2(str(missing_subs_language.split(':')[0]))}}" data-hi="{{details.hearing_impaired}}" data-forced="{{details.forced}}" data-radarrId={{details.radarr_id}}>
-=======
-							<a class="get_subtitle ui small blue label" data-moviePath="{{details[8]}}" data-scenename="{{details[12]}}" data-language="{{alpha3_from_alpha2(str(missing_subs_language.split(':')[0]))}}" data-hi="{{details[4]}}" data-forced="{{forced_bool}}" data-radarrId={{details[10]}}>
->>>>>>> 00f0843e
 								{{language_from_alpha2(str(missing_subs_language.split(':')[0]))}}{{' forced' if forced else ''}}
 								<i style="margin-left:3px; margin-right:0" class="search icon"></i>
 							</a>
                                         %else:
-<<<<<<< HEAD
                             <a data-tooltip="Automatic searching delayed (adaptive search)" data-position="top left" data-inverted="" class="get_subtitle ui small red label" data-moviePath="{{details.path}}" data-scenename="{{details.scene_name}}" data-language="{{alpha3_from_alpha2(str(missing_subs_language.split(':')[0]))}}" data-hi="{{details.hearing_impaired}}" data-forced="{{details.forced}}" data-radarrId={{details.radarr_id}}>
-=======
-                            <a data-tooltip="Automatic searching delayed (adaptive search)" data-position="top left" data-inverted="" class="get_subtitle ui small red label" data-moviePath="{{details[8]}}" data-scenename="{{details[12]}}" data-language="{{alpha3_from_alpha2(str(missing_subs_language.split(':')[0]))}}" data-hi="{{details[4]}}" data-forced="{{forced_bool}}" data-radarrId={{details[10]}}>
->>>>>>> 00f0843e
 								{{language_from_alpha2(str(missing_subs_language.split(':')[0]))}}{{' forced' if forced else ''}}
 								<i style="margin-left:3px; margin-right:0" class="search icon"></i>
 							</a>
@@ -254,11 +246,7 @@
                                 end
                             else:
                     %>
-<<<<<<< HEAD
                             <a class="get_subtitle ui small blue label" data-moviePath="{{details.path}}" data-scenename="{{details.scene_name}}" data-language="{{alpha3_from_alpha2(str(missing_subs_language.split(':')[0]))}}" data-hi="{{details.hearing_impaired}}" data-forced="{{details.forced}}" data-radarrId={{details.radarr_id}}>
-=======
-                            <a class="get_subtitle ui small blue label" data-moviePath="{{details[8]}}" data-scenename="{{details[12]}}" data-language="{{alpha3_from_alpha2(str(missing_subs_language.split(':')[0]))}}" data-hi="{{details[4]}}" data-forced="{{forced_bool}}" data-radarrId={{details[10]}}>
->>>>>>> 00f0843e
 								{{language_from_alpha2(str(missing_subs_language.split(':')[0]))}}{{' forced' if forced else ''}}
 								<i style="margin-left:3px; margin-right:0" class="search icon"></i>
 							</a>
